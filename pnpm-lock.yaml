--- conflicted
+++ resolved
@@ -5,13 +5,7 @@
   '@prisma/client': 3.11.1
   '@sentry/node': 6.19.6
   '@sveltejs/adapter-node': 1.0.0-next.73
-<<<<<<< HEAD
-  '@sveltejs/kit': 1.0.0-next.303
-  '@types/bcrypt': 5.0.0
-  '@types/dockerode': ^3.3.8
-=======
   '@sveltejs/kit': 1.0.0-next.316
->>>>>>> 5ccea1cf
   '@types/js-cookie': 3.0.1
   '@types/js-yaml': 4.0.5
   '@types/node': 17.0.25
@@ -89,13 +83,7 @@
 
 devDependencies:
   '@sveltejs/adapter-node': 1.0.0-next.73
-<<<<<<< HEAD
-  '@sveltejs/kit': 1.0.0-next.303_svelte@3.46.4
-  '@types/bcrypt': 5.0.0
-  '@types/dockerode': 3.3.8
-=======
   '@sveltejs/kit': 1.0.0-next.316_svelte@3.47.0
->>>>>>> 5ccea1cf
   '@types/js-cookie': 3.0.1
   '@types/js-yaml': 4.0.5
   '@types/node': 17.0.25
