{
	"name": "coolify",
	"description": "An open-source & self-hostable Heroku / Netlify alternative.",
	"version": "2.5.2",
	"license": "AGPL-3.0",
	"scripts": {
		"dev": "docker-compose -f docker-compose-dev.yaml up -d && cross-env NODE_ENV=development & svelte-kit dev --host 0.0.0.0",
		"dev:stop": "docker-compose -f docker-compose-dev.yaml down",
		"dev:logs": "docker-compose -f docker-compose-dev.yaml logs -f --tail 10",
		"studio": "npx prisma studio",
		"start": "npx prisma migrate deploy && npx prisma generate && npx prisma db seed && node build/index.js",
		"build": "svelte-kit build",
		"preview": "svelte-kit preview",
		"check": "svelte-check --tsconfig ./tsconfig.json",
		"check:watch": "svelte-check --tsconfig ./tsconfig.json --watch",
		"db:generate": "prisma generate",
		"db:push": "prisma db push && prisma generate",
		"db:seed": "prisma db seed",
		"db:migrate": "COOLIFY_DATABASE_URL=file:../db/migration.db prisma migrate dev --skip-seed --name",
		"release:production:all": "cross-var docker build --platform linux/amd64,linux/arm64 -t coollabsio/coolify:$npm_package_version -t coollabsio/coolify:latest --push .",
		"release:production:amd": "cross-var docker build --platform linux/amd64 -t coollabsio/coolify:$npm_package_version -t coollabsio/coolify:latest --push .",
		"release:production:arm": "cross-var docker build --platform linux/arm64 -t coollabsio/coolify:$npm_package_version -t coollabsio/coolify:latest --push .",
		"release:staging:all": "cross-var docker build --platform linux/amd64,linux/arm64 -t coollabsio/coolify:$npm_package_version --push .",
		"release:staging:amd": "cross-var docker build --platform linux/amd64 -t coollabsio/coolify:$npm_package_version --push .",
		"release:staging:arm": "cross-var docker build --platform linux/arm64 -t coollabsio/coolify:$npm_package_version --push .",
		"release:haproxy": "docker build --platform linux/amd64,linux/arm64 -t coollabsio/coolify-haproxy-alpine:latest -t coollabsio/coolify-haproxy-alpine:1.1.0 -f data/haproxy.Dockerfile --push .",
		"release:haproxy:tcp": "docker build --platform linux/amd64,linux/arm64 -t coollabsio/coolify-haproxy-tcp-alpine:latest -t coollabsio/coolify-haproxy-tcp-alpine:1.1.0 -f data/haproxy-tcp.Dockerfile --push .",
		"release:haproxy:http": "docker build --platform linux/amd64,linux/arm64 -t coollabsio/coolify-haproxy-http-alpine:latest -t coollabsio/coolify-haproxy-http-alpine:1.1.0 -f data/haproxy-http.Dockerfile --push .",
		"prepare": "husky install"
	},
	"devDependencies": {
		"@sveltejs/adapter-node": "1.0.0-next.73",
<<<<<<< HEAD
		"@sveltejs/kit": "1.0.0-next.303",
		"@types/bcrypt": "5.0.0",
		"@types/dockerode": "^3.3.8",
=======
		"@sveltejs/kit": "1.0.0-next.316",
>>>>>>> 5ccea1cf
		"@types/js-cookie": "3.0.1",
		"@types/js-yaml": "4.0.5",
		"@types/node": "17.0.25",
		"@types/node-forge": "1.0.1",
		"@typescript-eslint/eslint-plugin": "4.31.1",
		"@typescript-eslint/parser": "4.31.1",
		"@zerodevx/svelte-toast": "0.7.1",
		"autoprefixer": "10.4.4",
		"cross-env": "7.0.3",
		"cross-var": "1.1.0",
		"eslint": "7.32.0",
		"eslint-config-prettier": "8.5.0",
		"eslint-plugin-svelte3": "3.4.1",
		"husky": "7.0.4",
		"lint-staged": "12.4.0",
		"postcss": "8.4.12",
		"prettier": "2.6.2",
		"prettier-plugin-svelte": "2.7.0",
		"prettier-plugin-tailwindcss": "0.1.10",
		"prisma": "3.11.1",
		"svelte": "3.47.0",
		"svelte-check": "2.7.0",
		"svelte-preprocess": "4.10.6",
		"svelte-select": "4.4.7",
		"tailwindcss": "3.0.24",
		"sveltekit-i18n": "2.1.2",
		"ts-node": "10.7.0",
		"tslib": "2.3.1",
		"typescript": "4.6.3"
	},
	"type": "module",
	"dependencies": {
		"@iarna/toml": "2.2.5",
		"@prisma/client": "3.11.1",
		"@sentry/node": "6.19.6",
		"bcryptjs": "2.4.3",
		"bullmq": "1.80.4",
		"compare-versions": "4.1.3",
		"cookie": "0.5.0",
		"cuid": "2.1.8",
		"dayjs": "1.11.1",
		"dockerode": "3.3.1",
		"dotenv-extended": "2.9.0",
		"generate-password": "1.7.0",
		"get-port": "6.1.2",
		"got": "12.0.3",
		"js-cookie": "3.0.1",
		"js-yaml": "4.1.0",
		"jsonwebtoken": "8.5.1",
		"mustache": "4.2.0",
		"node-forge": "1.3.1",
		"p-limit": "4.0.0",
		"svelte-kit-cookie-session": "2.1.3",
		"tailwindcss-scrollbar": "0.1.0",
		"unique-names-generator": "4.7.1"
	},
	"prisma": {
		"seed": "node prisma/seed.cjs"
	}
}<|MERGE_RESOLUTION|>--- conflicted
+++ resolved
@@ -30,13 +30,7 @@
 	},
 	"devDependencies": {
 		"@sveltejs/adapter-node": "1.0.0-next.73",
-<<<<<<< HEAD
-		"@sveltejs/kit": "1.0.0-next.303",
-		"@types/bcrypt": "5.0.0",
-		"@types/dockerode": "^3.3.8",
-=======
 		"@sveltejs/kit": "1.0.0-next.316",
->>>>>>> 5ccea1cf
 		"@types/js-cookie": "3.0.1",
 		"@types/js-yaml": "4.0.5",
 		"@types/node": "17.0.25",
