import type { FastifyReply, FastifyRequest } from 'fastify';
import fs from 'fs/promises';
import yaml from 'js-yaml';
import bcrypt from 'bcryptjs';
import { prisma, uniqueName, asyncExecShell, getServiceImage, configureServiceType, getServiceFromDB, getContainerUsage, removeService, isDomainConfigured, saveUpdateableFields, fixType, decrypt, encrypt, getServiceMainPort, createDirectories, ComposeFile, makeLabelForServices, getFreePublicPort, getDomain, errorHandler, generatePassword, isDev, stopTcpHttpProxy, supportedServiceTypesAndVersions, executeDockerCmd, listSettings, getFreeExposedPort, checkDomainsIsValidInDNS, persistentVolumes } from '../../../../lib/common';
import { day } from '../../../../lib/dayjs';
import { checkContainer, isContainerExited, removeContainer } from '../../../../lib/docker';
import cuid from 'cuid';

import type { OnlyId } from '../../../../types';
import type { ActivateWordpressFtp, CheckService, CheckServiceDomain, DeleteServiceSecret, DeleteServiceStorage, GetServiceLogs, SaveService, SaveServiceDestination, SaveServiceSecret, SaveServiceSettings, SaveServiceStorage, SaveServiceType, SaveServiceVersion, ServiceStartStop, SetWordpressSettings } from './types';
import { defaultServiceComposeConfiguration, defaultServiceConfigurations } from '../../../../lib/services';

// async function startServiceNew(request: FastifyRequest<OnlyId>) {
//     try {
//         const { id } = request.params;
//         const teamId = request.user.teamId;
//         const service = await getServiceFromDB({ id, teamId });
//         const { type, version, destinationDockerId, destinationDocker, serviceSecret, exposePort } =
//             service;
//         const network = destinationDockerId && destinationDocker.network;
//         const host = getEngine(destinationDocker.engine);
//         const port = getServiceMainPort(type);

//         const { workdir } = await createDirectories({ repository: type, buildId: id });
//         const image = getServiceImage(type);
//         const config = (await getAvailableServices()).find((name) => name.name === type).compose
//         const environmentVariables = {}
//         if (serviceSecret.length > 0) {
//             serviceSecret.forEach((secret) => {
//                 environmentVariables[secret.name] = secret.value;
//             });
//         } 
//         config.newVolumes = {}
//         for (const service of Object.entries(config.services)) {
//             const name = service[0]
//             const details: any = service[1]
//             config.services[`${id}-${name}`] = JSON.parse(JSON.stringify(details))
//             config.services[`${id}-${name}`].container_name = `${id}-${name}`
//             config.services[`${id}-${name}`].restart = "always"
//             config.services[`${id}-${name}`].networks = [network]
//             config.services[`${id}-${name}`].labels = makeLabelForServices(type)
//             if (name === config.name) {
//                 config.services[`${id}-${name}`].image = `${details.image.split(':')[0]}:${version}`
//                 config.services[`${id}-${name}`].ports = (exposePort ? [`${exposePort}:${port}`] : [])
//                 config.services[`${id}-${name}`].environment = environmentVariables
//             }
//             config.services[`${id}-${name}`].deploy = {
//                 restart_policy: {
//                     condition: 'on-failure',
//                     delay: '5s',
//                     max_attempts: 3,
//                     window: '120s'
//                 }
//             }
//             if (config.services[`${id}-${name}`]?.volumes?.length > 0) {
//                 config.services[`${id}-${name}`].volumes.forEach((volume, index) => {
//                     let oldVolumeName = volume.split(':')[0]
//                     const path = volume.split(':')[1]
//                     // if (config?.volumes[oldVolumeName]) delete config?.volumes[oldVolumeName]
//                     const newName = convertTolOldVolumeNames(type)
//                     if (newName) oldVolumeName = newName

//                     const volumeName = `${id}-${oldVolumeName}`
//                     config.newVolumes[volumeName] = {
//                         name: volumeName
//                     }
//                     config.services[`${id}-${name}`].volumes[index] = `${volumeName}:${path}`
//                 })
//                 config.services[`${id}-${config.name}`] = {
//                     ...config.services[`${id}-${config.name}`],
//                     environment: environmentVariables
//                 }
//             }
//             config.networks = {
//                 [network]: {
//                     external: true
//                 }
//             }

//             config.volumes = config.newVolumes

//             // config.services[`${id}-${name}`]?.volumes?.length > 0 && config.services[`${id}-${name}`].volumes.forEach((volume, index) => {
//             //     let oldVolumeName = volume.split(':')[0]
//             //     const path = volume.split(':')[1]
//             //     oldVolumeName = convertTolOldVolumeNames(type)
//             //     const volumeName = `${id}-${oldVolumeName}`
//             //     config.volumes[volumeName] = {
//             //         name: volumeName
//             //     }
//             //     config.services[`${id}-${name}`].volumes[index] = `${volumeName}:${path}`
//             // })
//             // config.services[`${id}-${config.name}`] = {
//             //     ...config.services[`${id}-${config.name}`],
//             //     environment: environmentVariables
//             // }
//             delete config.services[name]

//         }
//         console.log(config.services)
//         console.log(config.volumes) 

//         // config.services[id] = JSON.parse(JSON.stringify(config.services[type]))
//         // config.services[id].container_name = id
//         // config.services[id].image = `${image}:${version}`
//         // config.services[id].ports = (exposePort ? [`${exposePort}:${port}`] : []),
//         //     config.services[id].restart = "always"
//         // config.services[id].networks = [network]
//         // config.services[id].labels = makeLabelForServices(type)
//         // config.services[id].deploy = {
//         //     restart_policy: {
//         //         condition: 'on-failure',
//         //         delay: '5s',
//         //         max_attempts: 3,
//         //         window: '120s'
//         //     }
//         // }
//         // config.networks = {
//         //     [network]: {
//         //         external: true
//         //     }
//         // }
//         // config.volumes = {}
//         // config.services[id].volumes.forEach((volume, index) => {
//         //     let oldVolumeName = volume.split(':')[0]
//         //     const path = volume.split(':')[1]
//         //     oldVolumeName = convertTolOldVolumeNames(type)
//         //     const volumeName = `${id}-${oldVolumeName}`
//         //     config.volumes[volumeName] = {
//         //         name: volumeName
//         //     }
//         //     config.services[id].volumes[index] = `${volumeName}:${path}`
//         // })
//         // delete config.services[type]
//         // config.services[id].environment = environmentVariables
//         const composeFileDestination = `${workdir}/docker-compose.yaml`;
//         // await fs.writeFile(composeFileDestination, yaml.dump(config));
//         // await asyncExecShell(`DOCKER_HOST=${host} docker compose -f ${composeFileDestination} pull`);
//         // await asyncExecShell(`DOCKER_HOST=${host} docker compose -f ${composeFileDestination} up -d`);
//         return {}
//     } catch ({ status, message }) {
//         return errorHandler({ status, message })
//     }
// }

export async function listServices(request: FastifyRequest) {
    try {
        const teamId = request.user.teamId;
        const services = await prisma.service.findMany({
            where: { teams: { some: { id: teamId === '0' ? undefined : teamId } } },
            include: { teams: true, destinationDocker: true }
        });
        return {
            services
        }
    } catch ({ status, message }) {
        return errorHandler({ status, message })
    }
}
export async function newService(request: FastifyRequest, reply: FastifyReply) {
    try {
        const teamId = request.user.teamId;
        const name = uniqueName();

        const { id } = await prisma.service.create({ data: { name, teams: { connect: { id: teamId } } } });
        return reply.status(201).send({ id });
    } catch ({ status, message }) {
        return errorHandler({ status, message })
    }
}
export async function getServiceStatus(request: FastifyRequest<OnlyId>) {
    try {
        const teamId = request.user.teamId;
        const { id } = request.params;

        let isRunning = false;
        let isExited = false

        const service = await getServiceFromDB({ id, teamId });
        const { destinationDockerId, settings } = service;

        if (destinationDockerId) {
            isRunning = await checkContainer({ dockerId: service.destinationDocker.id, container: id });
            isExited = await isContainerExited(service.destinationDocker.id, id);
        }
        return {
            isRunning,
            isExited,
            settings
        }
    } catch ({ status, message }) {
        return errorHandler({ status, message })
    }
}

export async function getService(request: FastifyRequest<OnlyId>) {
    try {
        const teamId = request.user.teamId;
        const { id } = request.params;
        const service = await getServiceFromDB({ id, teamId });
        if (!service) {
            throw { status: 404, message: 'Service not found.' }
        }
        return {
            service
        }
    } catch ({ status, message }) {
        return errorHandler({ status, message })
    }
}
export async function getServiceType(request: FastifyRequest) {
    try {
        return {
            types: supportedServiceTypesAndVersions
        }
    } catch ({ status, message }) {
        return errorHandler({ status, message })
    }
}
export async function saveServiceType(request: FastifyRequest<SaveServiceType>, reply: FastifyReply) {
    try {
        const { id } = request.params;
        const { type } = request.body;
        await configureServiceType({ id, type });
        return reply.code(201).send()
    } catch ({ status, message }) {
        return errorHandler({ status, message })
    }
}
export async function getServiceVersions(request: FastifyRequest<OnlyId>) {
    try {
        const teamId = request.user.teamId;
        const { id } = request.params;
        const { type } = await getServiceFromDB({ id, teamId });
        return {
            type,
            versions: supportedServiceTypesAndVersions.find((name) => name.name === type).versions
        }
    } catch ({ status, message }) {
        return errorHandler({ status, message })
    }
}
export async function saveServiceVersion(request: FastifyRequest<SaveServiceVersion>, reply: FastifyReply) {
    try {
        const { id } = request.params;
        const { version } = request.body;
        await prisma.service.update({
            where: { id },
            data: { version }
        });
        return reply.code(201).send({})
    } catch ({ status, message }) {
        return errorHandler({ status, message })
    }
}
export async function saveServiceDestination(request: FastifyRequest<SaveServiceDestination>, reply: FastifyReply) {
    try {
        const { id } = request.params;
        const { destinationId } = request.body;
        await prisma.service.update({
            where: { id },
            data: { destinationDocker: { connect: { id: destinationId } } }
        });
        return reply.code(201).send({})
    } catch ({ status, message }) {
        return errorHandler({ status, message })
    }
}
export async function getServiceUsage(request: FastifyRequest<OnlyId>) {
    try {
        const teamId = request.user.teamId;
        const { id } = request.params;
        let usage = {};

        const service = await getServiceFromDB({ id, teamId });
        if (service.destinationDockerId) {
            [usage] = await Promise.all([getContainerUsage(service.destinationDocker.id, id)]);
        }
        return {
            usage
        }
    } catch ({ status, message }) {
        return errorHandler({ status, message })
    }

}
export async function getServiceLogs(request: FastifyRequest<GetServiceLogs>) {
    try {
        const { id } = request.params;
        let { since = 0 } = request.query
        if (since !== 0) {
            since = day(since).unix();
        }
        const { destinationDockerId, destinationDocker: { id: dockerId } } = await prisma.service.findUnique({
            where: { id },
            include: { destinationDocker: true }
        });
        if (destinationDockerId) {
            try {
                // const found = await checkContainer({ dockerId, container: id })
                // if (found) {
                const { default: ansi } = await import('strip-ansi')
                const { stdout, stderr } = await executeDockerCmd({ dockerId, command: `docker logs --since ${since} --tail 5000 --timestamps ${id}` })
                const stripLogsStdout = stdout.toString().split('\n').map((l) => ansi(l)).filter((a) => a);
                const stripLogsStderr = stderr.toString().split('\n').map((l) => ansi(l)).filter((a) => a);
                const logs = stripLogsStderr.concat(stripLogsStdout)
                const sortedLogs = logs.sort((a, b) => (day(a.split(' ')[0]).isAfter(day(b.split(' ')[0])) ? 1 : -1))
                return { logs: sortedLogs }
                // }
            } catch (error) {
                const { statusCode } = error;
                if (statusCode === 404) {
                    return {
                        logs: []
                    };
                }
            }
        }
        return {
            message: 'No logs found.'
        }
    } catch ({ status, message }) {
        return errorHandler({ status, message })
    }
}
export async function deleteService(request: FastifyRequest<OnlyId>) {
    try {
        const { id } = request.params;
        await removeService({ id });
        return {}
    } catch ({ status, message }) {
        return errorHandler({ status, message })
    }
}
export async function saveServiceSettings(request: FastifyRequest<SaveServiceSettings>, reply: FastifyReply) {
    try {
        const { id } = request.params;
        const { dualCerts } = request.body;
        await prisma.service.update({
            where: { id },
            data: { dualCerts }
        });
        return reply.code(201).send()
    } catch ({ status, message }) {
        return errorHandler({ status, message })
    }
}
export async function checkServiceDomain(request: FastifyRequest<CheckServiceDomain>) {
    try {
        const { id } = request.params
        const { domain } = request.query
        const { fqdn, dualCerts } = await prisma.service.findUnique({ where: { id } })
        return await checkDomainsIsValidInDNS({ hostname: domain, fqdn, dualCerts });
    } catch ({ status, message }) {
        return errorHandler({ status, message })
    }
}
export async function checkService(request: FastifyRequest<CheckService>) {
    try {
        const { id } = request.params;
        let { fqdn, exposePort, forceSave, otherFqdns, dualCerts } = request.body;

        if (fqdn) fqdn = fqdn.toLowerCase();
        if (otherFqdns && otherFqdns.length > 0) otherFqdns = otherFqdns.map((f) => f.toLowerCase());
        if (exposePort) exposePort = Number(exposePort);

        const { destinationDocker: { id: dockerId, remoteIpAddress, remoteEngine }, exposePort: configuredPort } = await prisma.service.findUnique({ where: { id }, include: { destinationDocker: true } })
        const { isDNSCheckEnabled } = await prisma.setting.findFirst({});

        let found = await isDomainConfigured({ id, fqdn, remoteIpAddress });
        if (found) {
            throw { status: 500, message: `Domain ${getDomain(fqdn).replace('www.', '')} is already in use!` }
        }
        if (otherFqdns && otherFqdns.length > 0) {
            for (const ofqdn of otherFqdns) {
                found = await isDomainConfigured({ id, fqdn: ofqdn, remoteIpAddress });
                if (found) {
                    throw { status: 500, message: `Domain ${getDomain(ofqdn).replace('www.', '')} is already in use!` }
                }
            }
        }
        if (exposePort) {
            if (exposePort < 1024 || exposePort > 65535) {
                throw { status: 500, message: `Exposed Port needs to be between 1024 and 65535.` }
            }

            if (configuredPort !== exposePort) {
                const availablePort = await getFreeExposedPort(id, exposePort, dockerId, remoteIpAddress);
                if (availablePort.toString() !== exposePort.toString()) {
                    throw { status: 500, message: `Port ${exposePort} is already in use.` }
                }
            }
        }
        if (isDNSCheckEnabled && !isDev && !forceSave) {
            let hostname = request.hostname.split(':')[0];
            if (remoteEngine) hostname = remoteIpAddress;
            return await checkDomainsIsValidInDNS({ hostname, fqdn, dualCerts });
        }
        return {}
    } catch ({ status, message }) {
        return errorHandler({ status, message })
    }
}
export async function saveService(request: FastifyRequest<SaveService>, reply: FastifyReply) {
    try {
        const { id } = request.params;
        let { name, fqdn, exposePort, type } = request.body;

        if (fqdn) fqdn = fqdn.toLowerCase();
        if (exposePort) exposePort = Number(exposePort);

        type = fixType(type)

        const update = saveUpdateableFields(type, request.body[type])
        const data = {
            fqdn,
            name,
            exposePort,
        }
        if (Object.keys(update).length > 0) {
            data[type] = { update: update }
        }
        await prisma.service.update({
            where: { id }, data
        });
        return reply.code(201).send()
    } catch ({ status, message }) {
        return errorHandler({ status, message })
    }
}

export async function getServiceSecrets(request: FastifyRequest<OnlyId>) {
    try {
        const { id } = request.params
        let secrets = await prisma.serviceSecret.findMany({
            where: { serviceId: id },
            orderBy: { createdAt: 'desc' }
        });
        secrets = secrets.map((secret) => {
            secret.value = decrypt(secret.value);
            return secret;
        });

        return {
            secrets
        }
    } catch ({ status, message }) {
        return errorHandler({ status, message })
    }
}

export async function saveServiceSecret(request: FastifyRequest<SaveServiceSecret>, reply: FastifyReply) {
    try {
        const { id } = request.params
        let { name, value, isNew } = request.body

        if (isNew) {
            const found = await prisma.serviceSecret.findFirst({ where: { name, serviceId: id } });
            if (found) {
                throw `Secret ${name} already exists.`
            } else {
                value = encrypt(value);
                await prisma.serviceSecret.create({
                    data: { name, value, service: { connect: { id } } }
                });
            }
        } else {
            value = encrypt(value);
            const found = await prisma.serviceSecret.findFirst({ where: { serviceId: id, name } });

            if (found) {
                await prisma.serviceSecret.updateMany({
                    where: { serviceId: id, name },
                    data: { value }
                });
            } else {
                await prisma.serviceSecret.create({
                    data: { name, value, service: { connect: { id } } }
                });
            }
        }
        return reply.code(201).send()
    } catch ({ status, message }) {
        return errorHandler({ status, message })
    }
}
export async function deleteServiceSecret(request: FastifyRequest<DeleteServiceSecret>) {
    try {
        const { id } = request.params
        const { name } = request.body
        await prisma.serviceSecret.deleteMany({ where: { serviceId: id, name } });
        return {}
    } catch ({ status, message }) {
        return errorHandler({ status, message })
    }
}

export async function getServiceStorages(request: FastifyRequest<OnlyId>) {
    try {
        const { id } = request.params
        const persistentStorages = await prisma.servicePersistentStorage.findMany({
            where: { serviceId: id }
        });
        return {
            persistentStorages
        }
    } catch ({ status, message }) {
        return errorHandler({ status, message })
    }
}

export async function saveServiceStorage(request: FastifyRequest<SaveServiceStorage>, reply: FastifyReply) {
    try {
        const { id } = request.params
        const { path, newStorage, storageId } = request.body

        if (newStorage) {
            await prisma.servicePersistentStorage.create({
                data: { path, service: { connect: { id } } }
            });
        } else {
            await prisma.servicePersistentStorage.update({
                where: { id: storageId },
                data: { path }
            });
        }
        return reply.code(201).send()
    } catch ({ status, message }) {
        return errorHandler({ status, message })
    }
}

export async function deleteServiceStorage(request: FastifyRequest<DeleteServiceStorage>) {
    try {
        const { id } = request.params
        const { path } = request.body
        await prisma.servicePersistentStorage.deleteMany({ where: { serviceId: id, path } });
        return {}
    } catch ({ status, message }) {
        return errorHandler({ status, message })
    }
}

export async function startService(request: FastifyRequest<ServiceStartStop>) {
    try {
        const { type } = request.params
        if (type === 'plausibleanalytics') {
            return await startPlausibleAnalyticsService(request)
        }
        if (type === 'nocodb') {
            return await startNocodbService(request)
        }
        if (type === 'minio') {
            return await startMinioService(request)
        }
        if (type === 'vscodeserver') {
            return await startVscodeService(request)
        }
        if (type === 'wordpress') {
            return await startWordpressService(request)
        }
        if (type === 'vaultwarden') {
            return await startVaultwardenService(request)
        }
        if (type === 'languagetool') {
            return await startLanguageToolService(request)
        }
        if (type === 'n8n') {
            return await startN8nService(request)
        }
        if (type === 'uptimekuma') {
            return await startUptimekumaService(request)
        }
        if (type === 'ghost') {
            return await startGhostService(request)
        }
        if (type === 'meilisearch') {
            return await startMeilisearchService(request)
        }
        if (type === 'umami') {
            return await startUmamiService(request)
        }
        if (type === 'hasura') {
            return await startHasuraService(request)
        }
        if (type === 'fider') {
            return await startFiderService(request)
        }
        if (type === 'moodle') {
            return await startMoodleService(request)
        }
<<<<<<< HEAD
        if (type === 'glitchTip') {
            return await startGlitchTipService(request)
=======
        if (type === 'appwrite') {
            return await startAppWriteService(request)
>>>>>>> 8b5c7c94
        }
        throw `Service type ${type} not supported.`
    } catch (error) {
        throw { status: 500, message: error?.message || error }
    }
}
export async function stopService(request: FastifyRequest<ServiceStartStop>) {
    try {
        const { type } = request.params
        if (type === 'plausibleanalytics') {
            return await stopPlausibleAnalyticsService(request)
        }
        if (type === 'nocodb') {
            return await stopNocodbService(request)
        }
        if (type === 'minio') {
            return await stopMinioService(request)
        }
        if (type === 'vscodeserver') {
            return await stopVscodeService(request)
        }
        if (type === 'wordpress') {
            return await stopWordpressService(request)
        }
        if (type === 'vaultwarden') {
            return await stopVaultwardenService(request)
        }
        if (type === 'languagetool') {
            return await stopLanguageToolService(request)
        }
        if (type === 'n8n') {
            return await stopN8nService(request)
        }
        if (type === 'uptimekuma') {
            return await stopUptimekumaService(request)
        }
        if (type === 'ghost') {
            return await stopGhostService(request)
        }
        if (type === 'meilisearch') {
            return await stopMeilisearchService(request)
        }
        if (type === 'umami') {
            return await stopUmamiService(request)
        }
        if (type === 'hasura') {
            return await stopHasuraService(request)
        }
        if (type === 'fider') {
            return await stopFiderService(request)
        }
        if (type === 'appwrite') {
            return await stopAppWriteService(request)
        }
        if (type === 'moodle') {
            return await stopMoodleService(request)
        }
        if (type === 'glitchTip') {
            return await stopGlitchTipService(request)
        }
        throw `Service type ${type} not supported.`
    } catch (error) {
        throw { status: 500, message: error?.message || error }
    }
}
export async function setSettingsService(request: FastifyRequest<ServiceStartStop & SetWordpressSettings>, reply: FastifyReply) {
    try {
        const { type } = request.params
        if (type === 'wordpress') {
            return await setWordpressSettings(request, reply)
        }
        throw `Service type ${type} not supported.`
    } catch ({ status, message }) {
        return errorHandler({ status, message })
    }
}
async function setWordpressSettings(request: FastifyRequest<ServiceStartStop & SetWordpressSettings>, reply: FastifyReply) {
    try {
        const { id } = request.params
        const { ownMysql } = request.body
        await prisma.wordpress.update({
            where: { serviceId: id },
            data: { ownMysql }
        });
        return reply.code(201).send()
    } catch ({ status, message }) {
        return errorHandler({ status, message })
    }
}

async function startPlausibleAnalyticsService(request: FastifyRequest<ServiceStartStop>) {
    try {
        const { id } = request.params
        const teamId = request.user.teamId;
        const service = await getServiceFromDB({ id, teamId });
        const {
            type,
            version,
            fqdn,
            destinationDockerId,
            destinationDocker,
            serviceSecret,
            persistentStorage,
            exposePort,
            plausibleAnalytics: {
                id: plausibleDbId,
                username,
                email,
                password,
                postgresqlDatabase,
                postgresqlPassword,
                postgresqlUser,
                secretKeyBase
            }
        } = service;
        const image = getServiceImage(type);

        const config = {
            plausibleAnalytics: {
                image: `${image}:${version}`,
                environmentVariables: {
                    ADMIN_USER_EMAIL: email,
                    ADMIN_USER_NAME: username,
                    ADMIN_USER_PWD: password,
                    BASE_URL: fqdn,
                    SECRET_KEY_BASE: secretKeyBase,
                    DISABLE_AUTH: 'false',
                    DISABLE_REGISTRATION: 'true',
                    DATABASE_URL: `postgresql://${postgresqlUser}:${postgresqlPassword}@${id}-postgresql:5432/${postgresqlDatabase}`,
                    CLICKHOUSE_DATABASE_URL: `http://${id}-clickhouse:8123/plausible`
                }
            },
            postgresql: {
                volume: `${plausibleDbId}-postgresql-data:/bitnami/postgresql/`,
                image: 'bitnami/postgresql:13.2.0',
                environmentVariables: {
                    POSTGRESQL_PASSWORD: postgresqlPassword,
                    POSTGRESQL_USERNAME: postgresqlUser,
                    POSTGRESQL_DATABASE: postgresqlDatabase
                }
            },
            clickhouse: {
                volume: `${plausibleDbId}-clickhouse-data:/var/lib/clickhouse`,
                image: 'yandex/clickhouse-server:21.3.2.5',
                environmentVariables: {},
                ulimits: {
                    nofile: {
                        soft: 262144,
                        hard: 262144
                    }
                }
            }
        };
        if (serviceSecret.length > 0) {
            serviceSecret.forEach((secret) => {
                config.plausibleAnalytics.environmentVariables[secret.name] = secret.value;
            });
        }
        const network = destinationDockerId && destinationDocker.network;
        const port = getServiceMainPort('plausibleanalytics');

        const { workdir } = await createDirectories({ repository: type, buildId: id });

        const clickhouseConfigXml = `
        <yandex>
          <logger>
              <level>warning</level>
              <console>true</console>
          </logger>
    
          <!-- Stop all the unnecessary logging -->
          <query_thread_log remove="remove"/>
          <query_log remove="remove"/>
          <text_log remove="remove"/>
          <trace_log remove="remove"/>
          <metric_log remove="remove"/>
          <asynchronous_metric_log remove="remove"/>
          <session_log remove="remove"/>
          <part_log remove="remove"/>
      </yandex>`;
        const clickhouseUserConfigXml = `
        <yandex>
          <profiles>
              <default>
                  <log_queries>0</log_queries>
                  <log_query_threads>0</log_query_threads>
              </default>
          </profiles>
      </yandex>`;

        const initQuery = 'CREATE DATABASE IF NOT EXISTS plausible;';
        const initScript = 'clickhouse client --queries-file /docker-entrypoint-initdb.d/init.query';
        await fs.writeFile(`${workdir}/clickhouse-config.xml`, clickhouseConfigXml);
        await fs.writeFile(`${workdir}/clickhouse-user-config.xml`, clickhouseUserConfigXml);
        await fs.writeFile(`${workdir}/init.query`, initQuery);
        await fs.writeFile(`${workdir}/init-db.sh`, initScript);

        const Dockerfile = `
FROM ${config.clickhouse.image}
COPY ./clickhouse-config.xml /etc/clickhouse-server/users.d/logging.xml
COPY ./clickhouse-user-config.xml /etc/clickhouse-server/config.d/logging.xml
COPY ./init.query /docker-entrypoint-initdb.d/init.query
COPY ./init-db.sh /docker-entrypoint-initdb.d/init-db.sh`;

        await fs.writeFile(`${workdir}/Dockerfile`, Dockerfile);

        const { volumes, volumeMounts } = persistentVolumes(id, persistentStorage, config.plausibleAnalytics)

        const composeFile: ComposeFile = {
            version: '3.8',
            services: {
                [id]: {
                    container_name: id,
                    image: config.plausibleAnalytics.image,
                    volumes,
                    command:
                        'sh -c "sleep 10 && /entrypoint.sh db createdb && /entrypoint.sh db migrate && /entrypoint.sh db init-admin && /entrypoint.sh run"',
                    networks: [network],
                    environment: config.plausibleAnalytics.environmentVariables,
                    restart: 'always',
                    ...(exposePort ? { ports: [`${exposePort}:${port}`] } : {}),
                    depends_on: [`${id}-postgresql`, `${id}-clickhouse`],
                    labels: makeLabelForServices('plausibleAnalytics'),
                    deploy: {
                        restart_policy: {
                            condition: 'on-failure',
                            delay: '10s',
                            max_attempts: 5,
                            window: '120s'
                        }
                    }
                },
                [`${id}-postgresql`]: {
                    container_name: `${id}-postgresql`,
                    image: config.postgresql.image,
                    networks: [network],
                    environment: config.postgresql.environmentVariables,
                    volumes: [config.postgresql.volume],
                    restart: 'always',
                    deploy: {
                        restart_policy: {
                            condition: 'on-failure',
                            delay: '10s',
                            max_attempts: 5,
                            window: '120s'
                        }
                    }
                },
                [`${id}-clickhouse`]: {
                    build: workdir,
                    container_name: `${id}-clickhouse`,
                    networks: [network],
                    environment: config.clickhouse.environmentVariables,
                    volumes: [config.clickhouse.volume],
                    restart: 'always',
                    deploy: {
                        restart_policy: {
                            condition: 'on-failure',
                            delay: '10s',
                            max_attempts: 5,
                            window: '120s'
                        }
                    }
                }
            },
            networks: {
                [network]: {
                    external: true
                }
            },
            volumes: {
                ...volumeMounts,
                [config.postgresql.volume.split(':')[0]]: {
                    name: config.postgresql.volume.split(':')[0]
                },
                [config.clickhouse.volume.split(':')[0]]: {
                    name: config.clickhouse.volume.split(':')[0]
                }
            }
        };
        const composeFileDestination = `${workdir}/docker-compose.yaml`;
        await fs.writeFile(composeFileDestination, yaml.dump(composeFile));
        await executeDockerCmd({ dockerId: destinationDocker.id, command: `docker compose -f ${composeFileDestination} pull` })
        await executeDockerCmd({ dockerId: destinationDocker.id, command: `docker compose -f ${composeFileDestination} up --build -d` })
        return {}
    } catch ({ status, message }) {
        return errorHandler({ status, message })
    }
}
async function stopPlausibleAnalyticsService(request: FastifyRequest<ServiceStartStop>) {
    try {
        const { id } = request.params;
        const teamId = request.user.teamId;
        const service = await getServiceFromDB({ id, teamId });
        const { destinationDockerId, destinationDocker, fqdn } = service;
        if (destinationDockerId) {
            const engine = destinationDocker.engine;

            let found = await checkContainer({ dockerId: destinationDocker.id, container: id });
            if (found) {
                await removeContainer({ id, dockerId: destinationDocker.id });
            }
            found = await checkContainer({ dockerId: destinationDocker.id, container: `${id}-postgresql` });
            if (found) {
                await removeContainer({ id: `${id}-postgresql`, dockerId: destinationDocker.id });
            }
            found = await checkContainer({ dockerId: destinationDocker.id, container: `${id}-clickhouse` });
            if (found) {
                await removeContainer({ id: `${id}-clickhouse`, dockerId: destinationDocker.id });
            }
        }

        return {}
    } catch ({ status, message }) {
        return errorHandler({ status, message })
    }
}

async function startNocodbService(request: FastifyRequest<ServiceStartStop>) {
    try {
        const { id } = request.params;
        const teamId = request.user.teamId;
        const service = await getServiceFromDB({ id, teamId });
        const { type, version, destinationDockerId, destinationDocker, serviceSecret, exposePort, persistentStorage } =
            service;
        const network = destinationDockerId && destinationDocker.network;
        const port = getServiceMainPort('nocodb');

        const { workdir } = await createDirectories({ repository: type, buildId: id });
        const image = getServiceImage(type);

        const config = {
            image: `${image}:${version}`,
            volume: `${id}-nc:/usr/app/data`,
            environmentVariables: {}
        };
        if (serviceSecret.length > 0) {
            serviceSecret.forEach((secret) => {
                config.environmentVariables[secret.name] = secret.value;
            });
        }
        const { volumes, volumeMounts } = persistentVolumes(id, persistentStorage, config)
        const composeFile: ComposeFile = {
            version: '3.8',
            services: {
                [id]: {
                    container_name: id,
                    image: config.image,
                    networks: [network],
                    volumes,
                    environment: config.environmentVariables,
                    restart: 'always',
                    ...(exposePort ? { ports: [`${exposePort}:${port}`] } : {}),
                    labels: makeLabelForServices('nocodb'),
                    deploy: {
                        restart_policy: {
                            condition: 'on-failure',
                            delay: '5s',
                            max_attempts: 3,
                            window: '120s'
                        }
                    }
                }
            },
            networks: {
                [network]: {
                    external: true
                }
            },
            volumes: volumeMounts
        };
        const composeFileDestination = `${workdir}/docker-compose.yaml`;
        await fs.writeFile(composeFileDestination, yaml.dump(composeFile));
        await executeDockerCmd({ dockerId: destinationDocker.id, command: `docker compose -f ${composeFileDestination} pull` })
        await executeDockerCmd({ dockerId: destinationDocker.id, command: `docker compose -f ${composeFileDestination} up --build -d` })
        return {}
    } catch ({ status, message }) {
        return errorHandler({ status, message })
    }
}
async function stopNocodbService(request: FastifyRequest<ServiceStartStop>) {
    try {
        const { id } = request.params;
        const teamId = request.user.teamId;
        const service = await getServiceFromDB({ id, teamId });
        const { destinationDockerId, destinationDocker, fqdn } = service;
        if (destinationDockerId) {
            const found = await checkContainer({ dockerId: destinationDocker.id, container: id });
            if (found) {
                await removeContainer({ id, dockerId: destinationDocker.id });
            }
        }
        return {}
    } catch ({ status, message }) {
        return errorHandler({ status, message })
    }
}

async function startMinioService(request: FastifyRequest<ServiceStartStop>) {
    try {
        const { id } = request.params;
        const teamId = request.user.teamId;
        const service = await getServiceFromDB({ id, teamId });
        const {
            type,
            version,
            fqdn,
            destinationDockerId,
            destinationDocker,
            persistentStorage,
            exposePort,
            minio: { rootUser, rootUserPassword },
            serviceSecret
        } = service;

        const network = destinationDockerId && destinationDocker.network;
        const port = getServiceMainPort('minio');

        const { service: { destinationDocker: { id: dockerId } } } = await prisma.minio.findUnique({ where: { serviceId: id }, include: { service: { include: { destinationDocker: true } } } })
        const publicPort = await getFreePublicPort(id, dockerId);

        const consolePort = 9001;
        const { workdir } = await createDirectories({ repository: type, buildId: id });
        const image = getServiceImage(type);

        const config = {
            image: `${image}:${version}`,
            volume: `${id}-minio-data:/data`,
            environmentVariables: {
                MINIO_ROOT_USER: rootUser,
                MINIO_ROOT_PASSWORD: rootUserPassword,
                MINIO_BROWSER_REDIRECT_URL: fqdn
            }
        };
        if (serviceSecret.length > 0) {
            serviceSecret.forEach((secret) => {
                config.environmentVariables[secret.name] = secret.value;
            });
        }
        const { volumes, volumeMounts } = persistentVolumes(id, persistentStorage, config)
        const composeFile: ComposeFile = {
            version: '3.8',
            services: {
                [id]: {
                    container_name: id,
                    image: config.image,
                    command: `server /data --console-address ":${consolePort}"`,
                    environment: config.environmentVariables,
                    networks: [network],
                    volumes,
                    restart: 'always',
                    ...(exposePort ? { ports: [`${exposePort}:${port}`] } : {}),
                    labels: makeLabelForServices('minio'),
                    deploy: {
                        restart_policy: {
                            condition: 'on-failure',
                            delay: '5s',
                            max_attempts: 3,
                            window: '120s'
                        }
                    }
                }
            },
            networks: {
                [network]: {
                    external: true
                }
            },
            volumes: volumeMounts
        };
        const composeFileDestination = `${workdir}/docker-compose.yaml`;
        await fs.writeFile(composeFileDestination, yaml.dump(composeFile));
        await executeDockerCmd({ dockerId: destinationDocker.id, command: `docker compose -f ${composeFileDestination} pull` })
        await executeDockerCmd({ dockerId: destinationDocker.id, command: `docker compose -f ${composeFileDestination} up --build -d` })
        await prisma.minio.update({ where: { serviceId: id }, data: { publicPort } });
        return {}
    } catch ({ status, message }) {
        return errorHandler({ status, message })
    }
}
async function stopMinioService(request: FastifyRequest<ServiceStartStop>) {
    try {
        const { id } = request.params;
        const teamId = request.user.teamId;
        const service = await getServiceFromDB({ id, teamId });
        const { destinationDockerId, destinationDocker } = service;
        await prisma.minio.update({ where: { serviceId: id }, data: { publicPort: null } })
        if (destinationDockerId) {
            const found = await checkContainer({ dockerId: destinationDocker.id, container: id });
            if (found) {
                await removeContainer({ id, dockerId: destinationDocker.id });
            }
        }
        return {}
    } catch ({ status, message }) {
        return errorHandler({ status, message })
    }
}

async function startVscodeService(request: FastifyRequest<ServiceStartStop>) {
    try {
        const { id } = request.params;
        const teamId = request.user.teamId;
        const service = await getServiceFromDB({ id, teamId });
        const {
            type,
            version,
            destinationDockerId,
            destinationDocker,
            serviceSecret,
            persistentStorage,
            exposePort,
            vscodeserver: { password }
        } = service;

        const network = destinationDockerId && destinationDocker.network;
        const port = getServiceMainPort('vscodeserver');

        const { workdir } = await createDirectories({ repository: type, buildId: id });
        const image = getServiceImage(type);

        const config = {
            image: `${image}:${version}`,
            volume: `${id}-vscodeserver-data:/home/coder`,
            environmentVariables: {
                PASSWORD: password
            }
        };
        if (serviceSecret.length > 0) {
            serviceSecret.forEach((secret) => {
                config.environmentVariables[secret.name] = secret.value;
            });
        }
        const { volumes, volumeMounts } = persistentVolumes(id, persistentStorage, config)

        const composeFile: ComposeFile = {
            version: '3.8',
            services: {
                [id]: {
                    container_name: id,
                    image: config.image,
                    environment: config.environmentVariables,
                    networks: [network],
                    volumes,
                    restart: 'always',
                    ...(exposePort ? { ports: [`${exposePort}:${port}`] } : {}),
                    labels: makeLabelForServices('vscodeServer'),
                    deploy: {
                        restart_policy: {
                            condition: 'on-failure',
                            delay: '5s',
                            max_attempts: 3,
                            window: '120s'
                        }
                    }
                }
            },
            networks: {
                [network]: {
                    external: true
                }
            },
            volumes: volumeMounts
        };
        const composeFileDestination = `${workdir}/docker-compose.yaml`;
        await fs.writeFile(composeFileDestination, yaml.dump(composeFile));

        await executeDockerCmd({ dockerId: destinationDocker.id, command: `docker compose -f ${composeFileDestination} pull` })
        await executeDockerCmd({ dockerId: destinationDocker.id, command: `docker compose -f ${composeFileDestination} up --build -d` })

        const changePermissionOn = persistentStorage.map((p) => p.path);
        if (changePermissionOn.length > 0) {
            await executeDockerCmd({
                dockerId: destinationDocker.id, command: `docker exec -u root ${id} chown -R 1000:1000 ${changePermissionOn.join(
                    ' '
                )}`
            })
        }
        return {}
    } catch ({ status, message }) {
        return errorHandler({ status, message })
    }
}
async function stopVscodeService(request: FastifyRequest<ServiceStartStop>) {
    try {
        const { id } = request.params;
        const teamId = request.user.teamId;
        const service = await getServiceFromDB({ id, teamId });
        const { destinationDockerId, destinationDocker } = service;
        if (destinationDockerId) {
            const found = await checkContainer({ dockerId: destinationDocker.id, container: id });
            if (found) {
                await removeContainer({ id, dockerId: destinationDocker.id });
            }
        }
        return {}
    } catch ({ status, message }) {
        return errorHandler({ status, message })
    }
}

async function startWordpressService(request: FastifyRequest<ServiceStartStop>) {
    try {
        const { id } = request.params;
        const teamId = request.user.teamId;
        const service = await getServiceFromDB({ id, teamId });
        const {
            type,
            version,
            destinationDockerId,
            serviceSecret,
            destinationDocker,
            persistentStorage,
            exposePort,
            wordpress: {
                mysqlDatabase,
                mysqlHost,
                mysqlPort,
                mysqlUser,
                mysqlPassword,
                extraConfig,
                mysqlRootUser,
                mysqlRootUserPassword,
                ownMysql
            }
        } = service;

        const network = destinationDockerId && destinationDocker.network;
        const image = getServiceImage(type);
        const port = getServiceMainPort('wordpress');

        const { workdir } = await createDirectories({ repository: type, buildId: id });
        const config = {
            wordpress: {
                image: `${image}:${version}`,
                volume: `${id}-wordpress-data:/var/www/html`,
                environmentVariables: {
                    WORDPRESS_DB_HOST: ownMysql ? `${mysqlHost}:${mysqlPort}` : `${id}-mysql`,
                    WORDPRESS_DB_USER: mysqlUser,
                    WORDPRESS_DB_PASSWORD: mysqlPassword,
                    WORDPRESS_DB_NAME: mysqlDatabase,
                    WORDPRESS_CONFIG_EXTRA: extraConfig
                }
            },
            mysql: {
                image: `bitnami/mysql:5.7`,
                volume: `${id}-mysql-data:/bitnami/mysql/data`,
                environmentVariables: {
                    MYSQL_ROOT_PASSWORD: mysqlRootUserPassword,
                    MYSQL_ROOT_USER: mysqlRootUser,
                    MYSQL_USER: mysqlUser,
                    MYSQL_PASSWORD: mysqlPassword,
                    MYSQL_DATABASE: mysqlDatabase
                }
            }
        };
        if (serviceSecret.length > 0) {
            serviceSecret.forEach((secret) => {
                config.wordpress.environmentVariables[secret.name] = secret.value;
            });
        }

        const { volumes, volumeMounts } = persistentVolumes(id, persistentStorage, config.wordpress)

        const composeFile: ComposeFile = {
            version: '3.8',
            services: {
                [id]: {
                    container_name: id,
                    image: config.wordpress.image,
                    environment: config.wordpress.environmentVariables,
                    volumes,
                    networks: [network],
                    restart: 'always',
                    ...(exposePort ? { ports: [`${exposePort}:${port}`] } : {}),
                    labels: makeLabelForServices('wordpress'),
                    deploy: {
                        restart_policy: {
                            condition: 'on-failure',
                            delay: '5s',
                            max_attempts: 3,
                            window: '120s'
                        }
                    }
                }
            },
            networks: {
                [network]: {
                    external: true
                }
            },
            volumes: volumeMounts
        };
        if (!ownMysql) {
            composeFile.services[id].depends_on = [`${id}-mysql`];
            composeFile.services[`${id}-mysql`] = {
                container_name: `${id}-mysql`,
                image: config.mysql.image,
                volumes: [config.mysql.volume],
                environment: config.mysql.environmentVariables,
                networks: [network],
                restart: 'always',
                deploy: {
                    restart_policy: {
                        condition: 'on-failure',
                        delay: '5s',
                        max_attempts: 3,
                        window: '120s'
                    }
                }
            };

            composeFile.volumes[config.mysql.volume.split(':')[0]] = {
                name: config.mysql.volume.split(':')[0]
            };
        }
        const composeFileDestination = `${workdir}/docker-compose.yaml`;
        await fs.writeFile(composeFileDestination, yaml.dump(composeFile));

        await executeDockerCmd({ dockerId: destinationDocker.id, command: `docker compose -f ${composeFileDestination} pull` })
        await executeDockerCmd({ dockerId: destinationDocker.id, command: `docker compose -f ${composeFileDestination} up --build -d` })

        return {}
    } catch ({ status, message }) {
        return errorHandler({ status, message })
    }
}
async function stopWordpressService(request: FastifyRequest<ServiceStartStop>) {
    try {
        const { id } = request.params;
        const teamId = request.user.teamId;
        const service = await getServiceFromDB({ id, teamId });
        const {
            destinationDockerId,
            destinationDocker,
            wordpress: { ftpEnabled }
        } = service;
        if (destinationDockerId) {
            try {
                const found = await checkContainer({ dockerId: destinationDocker.id, container: id });
                if (found) {
                    await removeContainer({ id, dockerId: destinationDocker.id });
                }
            } catch (error) {
                console.error(error);
            }
            try {
                const found = await checkContainer({ dockerId: destinationDocker.id, container: `${id}-mysql` });
                if (found) {
                    await removeContainer({ id: `${id}-mysql`, dockerId: destinationDocker.id });
                }
            } catch (error) {
                console.error(error);
            }
            try {
                if (ftpEnabled) {
                    const found = await checkContainer({ dockerId: destinationDocker.id, container: `${id}-ftp` });
                    if (found) {
                        await removeContainer({ id: `${id}-ftp`, dockerId: destinationDocker.id });
                    }
                    await prisma.wordpress.update({
                        where: { serviceId: id },
                        data: { ftpEnabled: false }
                    });
                }
            } catch (error) {
                console.error(error);
            }
        }
        return {}
    } catch ({ status, message }) {
        return errorHandler({ status, message })
    }
}

async function startVaultwardenService(request: FastifyRequest<ServiceStartStop>) {
    try {
        const { id } = request.params;
        const teamId = request.user.teamId;
        const service = await getServiceFromDB({ id, teamId });
        const { type, version, destinationDockerId, destinationDocker, serviceSecret, exposePort, persistentStorage } =
            service;

        const network = destinationDockerId && destinationDocker.network;
        const port = getServiceMainPort('vaultwarden');

        const { workdir } = await createDirectories({ repository: type, buildId: id });
        const image = getServiceImage(type);

        const config = {
            image: `${image}:${version}`,
            volume: `${id}-vaultwarden-data:/data/`,
            environmentVariables: {}
        };
        if (serviceSecret.length > 0) {
            serviceSecret.forEach((secret) => {
                config.environmentVariables[secret.name] = secret.value;
            });
        }
        const { volumes, volumeMounts } = persistentVolumes(id, persistentStorage, config)
        const composeFile: ComposeFile = {
            version: '3.8',
            services: {
                [id]: {
                    container_name: id,
                    image: config.image,
                    environment: config.environmentVariables,
                    networks: [network],
                    volumes,
                    restart: 'always',
                    ...(exposePort ? { ports: [`${exposePort}:${port}`] } : {}),
                    labels: makeLabelForServices('vaultWarden'),
                    deploy: {
                        restart_policy: {
                            condition: 'on-failure',
                            delay: '5s',
                            max_attempts: 3,
                            window: '120s'
                        }
                    }
                }
            },
            networks: {
                [network]: {
                    external: true
                }
            },
            volumes: volumeMounts
        };
        const composeFileDestination = `${workdir}/docker-compose.yaml`;
        await fs.writeFile(composeFileDestination, yaml.dump(composeFile));

        await executeDockerCmd({ dockerId: destinationDocker.id, command: `docker compose -f ${composeFileDestination} pull` })
        await executeDockerCmd({ dockerId: destinationDocker.id, command: `docker compose -f ${composeFileDestination} up --build -d` })

        return {}
    } catch ({ status, message }) {
        return errorHandler({ status, message })
    }
}
async function stopVaultwardenService(request: FastifyRequest<ServiceStartStop>) {
    try {
        const { id } = request.params;
        const teamId = request.user.teamId;
        const service = await getServiceFromDB({ id, teamId });
        const { destinationDockerId, destinationDocker } = service;
        if (destinationDockerId) {
            try {
                const found = await checkContainer({ dockerId: destinationDocker.id, container: id });
                if (found) {
                    await removeContainer({ id, dockerId: destinationDocker.id });
                }
            } catch (error) {
                console.error(error);
            }
        }
        return {}
    } catch ({ status, message }) {
        return errorHandler({ status, message })
    }
}

async function startLanguageToolService(request: FastifyRequest<ServiceStartStop>) {
    try {
        const { id } = request.params;
        const teamId = request.user.teamId;
        const service = await getServiceFromDB({ id, teamId });
        const { type, version, destinationDockerId, destinationDocker, serviceSecret, exposePort, persistentStorage } =
            service;
        const network = destinationDockerId && destinationDocker.network;
        const port = getServiceMainPort('languagetool');

        const { workdir } = await createDirectories({ repository: type, buildId: id });
        const image = getServiceImage(type);

        const config = {
            image: `${image}:${version}`,
            volume: `${id}-ngrams:/ngrams`,
            environmentVariables: {}
        };

        if (serviceSecret.length > 0) {
            serviceSecret.forEach((secret) => {
                config.environmentVariables[secret.name] = secret.value;
            });
        }
        const { volumes, volumeMounts } = persistentVolumes(id, persistentStorage, config)
        const composeFile: ComposeFile = {
            version: '3.8',
            services: {
                [id]: {
                    container_name: id,
                    image: config.image,
                    networks: [network],
                    environment: config.environmentVariables,
                    restart: 'always',
                    ...(exposePort ? { ports: [`${exposePort}:${port}`] } : {}),
                    volumes,
                    labels: makeLabelForServices('languagetool'),
                    deploy: {
                        restart_policy: {
                            condition: 'on-failure',
                            delay: '5s',
                            max_attempts: 3,
                            window: '120s'
                        }
                    }
                }
            },
            networks: {
                [network]: {
                    external: true
                }
            },
            volumes: volumeMounts
        };
        const composeFileDestination = `${workdir}/docker-compose.yaml`;
        await fs.writeFile(composeFileDestination, yaml.dump(composeFile));

        await executeDockerCmd({ dockerId: destinationDocker.id, command: `docker compose -f ${composeFileDestination} pull` })
        await executeDockerCmd({ dockerId: destinationDocker.id, command: `docker compose -f ${composeFileDestination} up --build -d` })

        return {}
    } catch ({ status, message }) {
        return errorHandler({ status, message })
    }
}
async function stopLanguageToolService(request: FastifyRequest<ServiceStartStop>) {
    try {
        const { id } = request.params;
        const teamId = request.user.teamId;
        const service = await getServiceFromDB({ id, teamId });
        const { destinationDockerId, destinationDocker } = service;
        if (destinationDockerId) {
            try {
                const found = await checkContainer({ dockerId: destinationDocker.id, container: id });
                if (found) {
                    await removeContainer({ id, dockerId: destinationDocker.id });
                }
            } catch (error) {
                console.error(error);
            }
        }
        return {}
    } catch ({ status, message }) {
        return errorHandler({ status, message })
    }
}

async function startN8nService(request: FastifyRequest<ServiceStartStop>) {
    try {
        const { id } = request.params;
        const teamId = request.user.teamId;
        const service = await getServiceFromDB({ id, teamId });
        const { type, version, destinationDockerId, destinationDocker, serviceSecret, exposePort, persistentStorage } =
            service;
        const network = destinationDockerId && destinationDocker.network;
        const port = getServiceMainPort('n8n');

        const { workdir } = await createDirectories({ repository: type, buildId: id });
        const image = getServiceImage(type);

        const config = {
            image: `${image}:${version}`,
            volume: `${id}-n8n:/root/.n8n`,
            environmentVariables: {
                WEBHOOK_URL: `${service.fqdn}`
            }
        };
        if (serviceSecret.length > 0) {
            serviceSecret.forEach((secret) => {
                config.environmentVariables[secret.name] = secret.value;
            });
        }
        const { volumes, volumeMounts } = persistentVolumes(id, persistentStorage, config)
        const composeFile: ComposeFile = {
            version: '3.8',
            services: {
                [id]: {
                    container_name: id,
                    image: config.image,
                    networks: [network],
                    volumes,
                    environment: config.environmentVariables,
                    restart: 'always',
                    labels: makeLabelForServices('n8n'),
                    ...(exposePort ? { ports: [`${exposePort}:${port}`] } : {}),
                    deploy: {
                        restart_policy: {
                            condition: 'on-failure',
                            delay: '5s',
                            max_attempts: 3,
                            window: '120s'
                        }
                    }
                }
            },
            networks: {
                [network]: {
                    external: true
                }
            },
            volumes: volumeMounts
        };
        const composeFileDestination = `${workdir}/docker-compose.yaml`;
        await fs.writeFile(composeFileDestination, yaml.dump(composeFile));

        await executeDockerCmd({ dockerId: destinationDocker.id, command: `docker compose -f ${composeFileDestination} pull` })
        await executeDockerCmd({ dockerId: destinationDocker.id, command: `docker compose -f ${composeFileDestination} up --build -d` })

        return {}
    } catch ({ status, message }) {
        return errorHandler({ status, message })
    }
}
async function stopN8nService(request: FastifyRequest<ServiceStartStop>) {
    try {
        const { id } = request.params;
        const teamId = request.user.teamId;
        const service = await getServiceFromDB({ id, teamId });
        const { destinationDockerId, destinationDocker } = service;
        if (destinationDockerId) {
            try {
                const found = await checkContainer({ dockerId: destinationDocker.id, container: id });
                if (found) {
                    await removeContainer({ id, dockerId: destinationDocker.id });
                }
            } catch (error) {
                console.error(error);
            }
        }
        return {}
    } catch ({ status, message }) {
        return errorHandler({ status, message })
    }
}

async function startUptimekumaService(request: FastifyRequest<ServiceStartStop>) {
    try {
        const { id } = request.params;
        const teamId = request.user.teamId;
        const service = await getServiceFromDB({ id, teamId });
        const { type, version, destinationDockerId, destinationDocker, serviceSecret, exposePort, persistentStorage } =
            service;
        const network = destinationDockerId && destinationDocker.network;
        const port = getServiceMainPort('uptimekuma');

        const { workdir } = await createDirectories({ repository: type, buildId: id });
        const image = getServiceImage(type);

        const config = {
            image: `${image}:${version}`,
            volume: `${id}-uptimekuma:/app/data`,
            environmentVariables: {}
        };
        if (serviceSecret.length > 0) {
            serviceSecret.forEach((secret) => {
                config.environmentVariables[secret.name] = secret.value;
            });
        }
        const { volumes, volumeMounts } = persistentVolumes(id, persistentStorage, config)
        const composeFile: ComposeFile = {
            version: '3.8',
            services: {
                [id]: {
                    container_name: id,
                    image: config.image,
                    networks: [network],
                    volumes,
                    environment: config.environmentVariables,
                    restart: 'always',
                    ...(exposePort ? { ports: [`${exposePort}:${port}`] } : {}),
                    labels: makeLabelForServices('uptimekuma'),
                    deploy: {
                        restart_policy: {
                            condition: 'on-failure',
                            delay: '5s',
                            max_attempts: 3,
                            window: '120s'
                        }
                    }
                }
            },
            networks: {
                [network]: {
                    external: true
                }
            },
            volumes: volumeMounts
        };
        const composeFileDestination = `${workdir}/docker-compose.yaml`;
        await fs.writeFile(composeFileDestination, yaml.dump(composeFile));

        await executeDockerCmd({ dockerId: destinationDocker.id, command: `docker compose -f ${composeFileDestination} pull` })
        await executeDockerCmd({ dockerId: destinationDocker.id, command: `docker compose -f ${composeFileDestination} up --build -d` })

        return {}
    } catch ({ status, message }) {
        return errorHandler({ status, message })
    }
}
async function stopUptimekumaService(request: FastifyRequest<ServiceStartStop>) {
    try {
        const { id } = request.params;
        const teamId = request.user.teamId;
        const service = await getServiceFromDB({ id, teamId });
        const { destinationDockerId, destinationDocker } = service;
        if (destinationDockerId) {
            try {
                const found = await checkContainer({ dockerId: destinationDocker.id, container: id });
                if (found) {
                    await removeContainer({ id, dockerId: destinationDocker.id });
                }
            } catch (error) {
                console.error(error);
            }
        }
        return {}
    } catch ({ status, message }) {
        return errorHandler({ status, message })
    }
}

async function startGhostService(request: FastifyRequest<ServiceStartStop>) {
    try {
        const { id } = request.params;
        const teamId = request.user.teamId;
        const service = await getServiceFromDB({ id, teamId });
        const {
            type,
            version,
            destinationDockerId,
            destinationDocker,
            serviceSecret,
            persistentStorage,
            exposePort,
            fqdn,
            ghost: {
                defaultEmail,
                defaultPassword,
                mariadbRootUser,
                mariadbRootUserPassword,
                mariadbDatabase,
                mariadbPassword,
                mariadbUser
            }
        } = service;
        const network = destinationDockerId && destinationDocker.network;

        const { workdir } = await createDirectories({ repository: type, buildId: id });
        const image = getServiceImage(type);
        const domain = getDomain(fqdn);
        const port = getServiceMainPort('ghost');
        const isHttps = fqdn.startsWith('https://');
        const config = {
            ghost: {
                image: `${image}:${version}`,
                volume: `${id}-ghost:/bitnami/ghost`,
                environmentVariables: {
                    url: fqdn,
                    GHOST_HOST: domain,
                    GHOST_ENABLE_HTTPS: isHttps ? 'yes' : 'no',
                    GHOST_EMAIL: defaultEmail,
                    GHOST_PASSWORD: defaultPassword,
                    GHOST_DATABASE_HOST: `${id}-mariadb`,
                    GHOST_DATABASE_USER: mariadbUser,
                    GHOST_DATABASE_PASSWORD: mariadbPassword,
                    GHOST_DATABASE_NAME: mariadbDatabase,
                    GHOST_DATABASE_PORT_NUMBER: 3306
                }
            },
            mariadb: {
                image: `bitnami/mariadb:latest`,
                volume: `${id}-mariadb:/bitnami/mariadb`,
                environmentVariables: {
                    MARIADB_USER: mariadbUser,
                    MARIADB_PASSWORD: mariadbPassword,
                    MARIADB_DATABASE: mariadbDatabase,
                    MARIADB_ROOT_USER: mariadbRootUser,
                    MARIADB_ROOT_PASSWORD: mariadbRootUserPassword
                }
            }
        };
        if (serviceSecret.length > 0) {
            serviceSecret.forEach((secret) => {
                config.ghost.environmentVariables[secret.name] = secret.value;
            });
        }

        const { volumes, volumeMounts } = persistentVolumes(id, persistentStorage, config.ghost)
        const composeFile: ComposeFile = {
            version: '3.8',
            services: {
                [id]: {
                    container_name: id,
                    image: config.ghost.image,
                    networks: [network],
                    volumes,
                    environment: config.ghost.environmentVariables,
                    restart: 'always',
                    ...(exposePort ? { ports: [`${exposePort}:${port}`] } : {}),
                    labels: makeLabelForServices('ghost'),
                    depends_on: [`${id}-mariadb`],
                    deploy: {
                        restart_policy: {
                            condition: 'on-failure',
                            delay: '5s',
                            max_attempts: 3,
                            window: '120s'
                        }
                    }
                },
                [`${id}-mariadb`]: {
                    container_name: `${id}-mariadb`,
                    image: config.mariadb.image,
                    networks: [network],
                    volumes: [config.mariadb.volume],
                    environment: config.mariadb.environmentVariables,
                    restart: 'always',
                    deploy: {
                        restart_policy: {
                            condition: 'on-failure',
                            delay: '5s',
                            max_attempts: 3,
                            window: '120s'
                        }
                    }
                }
            },
            networks: {
                [network]: {
                    external: true
                }
            },
            volumes: {
                ...volumeMounts,
                [config.mariadb.volume.split(':')[0]]: {
                    name: config.mariadb.volume.split(':')[0]
                }
            }
        };
        const composeFileDestination = `${workdir}/docker-compose.yaml`;
        await fs.writeFile(composeFileDestination, yaml.dump(composeFile));

        await executeDockerCmd({ dockerId: destinationDocker.id, command: `docker compose -f ${composeFileDestination} pull` })
        await executeDockerCmd({ dockerId: destinationDocker.id, command: `docker compose -f ${composeFileDestination} up --build -d` })

        return {}
    } catch ({ status, message }) {
        return errorHandler({ status, message })
    }
}
async function stopGhostService(request: FastifyRequest<ServiceStartStop>) {
    try {
        const { id } = request.params;
        const teamId = request.user.teamId;
        const service = await getServiceFromDB({ id, teamId });
        const { destinationDockerId, destinationDocker } = service;
        if (destinationDockerId) {
            try {
                let found = await checkContainer({ dockerId: destinationDocker.id, container: id });
                if (found) {
                    await removeContainer({ id, dockerId: destinationDocker.id });
                }
                found = await checkContainer({ dockerId: destinationDocker.id, container: `${id}-mariadb` });
                if (found) {
                    await removeContainer({ id: `${id}-mariadb`, dockerId: destinationDocker.id });
                }
            } catch (error) {
                console.error(error);
            }
        }
        return {}
    } catch ({ status, message }) {
        return errorHandler({ status, message })
    }
}

async function startMeilisearchService(request: FastifyRequest<ServiceStartStop>) {
    try {
        const { id } = request.params;
        const teamId = request.user.teamId;
        const service = await getServiceFromDB({ id, teamId });
        const {
            meiliSearch: { masterKey }
        } = service;
        const { type, version, destinationDockerId, destinationDocker, serviceSecret, exposePort, persistentStorage } =
            service;
        const network = destinationDockerId && destinationDocker.network;
        const port = getServiceMainPort('meilisearch');

        const { workdir } = await createDirectories({ repository: type, buildId: id });
        const image = getServiceImage(type);

        const config = {
            image: `${image}:${version}`,
            volume: `${id}-datams:/data.ms`,
            environmentVariables: {
                MEILI_MASTER_KEY: masterKey
            }
        };

        if (serviceSecret.length > 0) {
            serviceSecret.forEach((secret) => {
                config.environmentVariables[secret.name] = secret.value;
            });
        }
        const { volumes, volumeMounts } = persistentVolumes(id, persistentStorage, config)
        const composeFile: ComposeFile = {
            version: '3.8',
            services: {
                [id]: {
                    container_name: id,
                    image: config.image,
                    networks: [network],
                    environment: config.environmentVariables,
                    restart: 'always',
                    ...(exposePort ? { ports: [`${exposePort}:${port}`] } : {}),
                    volumes,
                    labels: makeLabelForServices('meilisearch'),
                    deploy: {
                        restart_policy: {
                            condition: 'on-failure',
                            delay: '5s',
                            max_attempts: 3,
                            window: '120s'
                        }
                    }
                }
            },
            networks: {
                [network]: {
                    external: true
                }
            },
            volumes: volumeMounts
        };
        const composeFileDestination = `${workdir}/docker-compose.yaml`;
        await fs.writeFile(composeFileDestination, yaml.dump(composeFile));
        await executeDockerCmd({ dockerId: destinationDocker.id, command: `docker compose -f ${composeFileDestination} pull` })
        await executeDockerCmd({ dockerId: destinationDocker.id, command: `docker compose -f ${composeFileDestination} up --build -d` })
        return {}
    } catch ({ status, message }) {
        return errorHandler({ status, message })
    }
}
async function stopMeilisearchService(request: FastifyRequest<ServiceStartStop>) {
    try {
        const { id } = request.params;
        const teamId = request.user.teamId;
        const service = await getServiceFromDB({ id, teamId });
        const { destinationDockerId, destinationDocker } = service;
        if (destinationDockerId) {
            try {
                const found = await checkContainer({ dockerId: destinationDocker.id, container: id });
                if (found) {
                    await removeContainer({ id, dockerId: destinationDocker.id });
                }
            } catch (error) {
                console.error(error);
            }
        }
        return {}
    } catch ({ status, message }) {
        return errorHandler({ status, message })
    }
}

async function startUmamiService(request: FastifyRequest<ServiceStartStop>) {
    try {
        const { id } = request.params;
        const teamId = request.user.teamId;
        const service = await getServiceFromDB({ id, teamId });
        const {
            type,
            version,
            destinationDockerId,
            destinationDocker,
            serviceSecret,
            persistentStorage,
            exposePort,
            umami: {
                umamiAdminPassword,
                postgresqlUser,
                postgresqlPassword,
                postgresqlDatabase,
                hashSalt
            }
        } = service;
        const network = destinationDockerId && destinationDocker.network;
        const port = getServiceMainPort('umami');

        const { workdir } = await createDirectories({ repository: type, buildId: id });
        const image = getServiceImage(type);

        const config = {
            umami: {
                image: `${image}:${version}`,
                environmentVariables: {
                    DATABASE_URL: `postgresql://${postgresqlUser}:${postgresqlPassword}@${id}-postgresql:5432/${postgresqlDatabase}`,
                    DATABASE_TYPE: 'postgresql',
                    HASH_SALT: hashSalt
                }
            },
            postgresql: {
                image: 'postgres:12-alpine',
                volume: `${id}-postgresql-data:/var/lib/postgresql/data`,
                environmentVariables: {
                    POSTGRES_USER: postgresqlUser,
                    POSTGRES_PASSWORD: postgresqlPassword,
                    POSTGRES_DB: postgresqlDatabase
                }
            }
        };
        if (serviceSecret.length > 0) {
            serviceSecret.forEach((secret) => {
                config.umami.environmentVariables[secret.name] = secret.value;
            });
        }

        const initDbSQL = `
		drop table if exists event;
		drop table if exists pageview;
		drop table if exists session;
		drop table if exists website;
		drop table if exists account;
		
		create table account (
			user_id serial primary key,
			username varchar(255) unique not null,
			password varchar(60) not null,
			is_admin bool not null default false,
			created_at timestamp with time zone default current_timestamp,
			updated_at timestamp with time zone default current_timestamp
		);
		
		create table website (
			website_id serial primary key,
			website_uuid uuid unique not null,
			user_id int not null references account(user_id) on delete cascade,
			name varchar(100) not null,
			domain varchar(500),
			share_id varchar(64) unique,
			created_at timestamp with time zone default current_timestamp
		);
		
		create table session (
			session_id serial primary key,
			session_uuid uuid unique not null,
			website_id int not null references website(website_id) on delete cascade,
			created_at timestamp with time zone default current_timestamp,
			hostname varchar(100),
			browser varchar(20),
			os varchar(20),
			device varchar(20),
			screen varchar(11),
			language varchar(35),
			country char(2)
		);
		
		create table pageview (
			view_id serial primary key,
			website_id int not null references website(website_id) on delete cascade,
			session_id int not null references session(session_id) on delete cascade,
			created_at timestamp with time zone default current_timestamp,
			url varchar(500) not null,
			referrer varchar(500)
		);
		
		create table event (
			event_id serial primary key,
			website_id int not null references website(website_id) on delete cascade,
			session_id int not null references session(session_id) on delete cascade,
			created_at timestamp with time zone default current_timestamp,
			url varchar(500) not null,
			event_type varchar(50) not null,
			event_value varchar(50) not null
		);
		
		create index website_user_id_idx on website(user_id);
		
		create index session_created_at_idx on session(created_at);
		create index session_website_id_idx on session(website_id);
		
		create index pageview_created_at_idx on pageview(created_at);
		create index pageview_website_id_idx on pageview(website_id);
		create index pageview_session_id_idx on pageview(session_id);
		create index pageview_website_id_created_at_idx on pageview(website_id, created_at);
		create index pageview_website_id_session_id_created_at_idx on pageview(website_id, session_id, created_at);
		
		create index event_created_at_idx on event(created_at);
		create index event_website_id_idx on event(website_id);
		create index event_session_id_idx on event(session_id);
		
		insert into account (username, password, is_admin) values ('admin', '${bcrypt.hashSync(
            umamiAdminPassword,
            10
        )}', true);`;
        await fs.writeFile(`${workdir}/schema.postgresql.sql`, initDbSQL);
        const Dockerfile = `
	  FROM ${config.postgresql.image}
	  COPY ./schema.postgresql.sql /docker-entrypoint-initdb.d/schema.postgresql.sql`;
        await fs.writeFile(`${workdir}/Dockerfile`, Dockerfile);
        const { volumes, volumeMounts } = persistentVolumes(id, persistentStorage, config.umami)
        const composeFile: ComposeFile = {
            version: '3.8',
            services: {
                [id]: {
                    container_name: id,
                    image: config.umami.image,
                    environment: config.umami.environmentVariables,
                    networks: [network],
                    volumes,
                    restart: 'always',
                    ...(exposePort ? { ports: [`${exposePort}:${port}`] } : {}),
                    labels: makeLabelForServices('umami'),
                    deploy: {
                        restart_policy: {
                            condition: 'on-failure',
                            delay: '5s',
                            max_attempts: 3,
                            window: '120s'
                        }
                    },
                    depends_on: [`${id}-postgresql`]
                },
                [`${id}-postgresql`]: {
                    build: workdir,
                    container_name: `${id}-postgresql`,
                    environment: config.postgresql.environmentVariables,
                    networks: [network],
                    volumes: [config.postgresql.volume],
                    restart: 'always',
                    deploy: {
                        restart_policy: {
                            condition: 'on-failure',
                            delay: '5s',
                            max_attempts: 3,
                            window: '120s'
                        }
                    }
                }
            },
            networks: {
                [network]: {
                    external: true
                }
            },
            volumes: {
                ...volumeMounts,
                [config.postgresql.volume.split(':')[0]]: {
                    name: config.postgresql.volume.split(':')[0]
                }
            }
        };
        const composeFileDestination = `${workdir}/docker-compose.yaml`;
        await fs.writeFile(composeFileDestination, yaml.dump(composeFile));
        await executeDockerCmd({ dockerId: destinationDocker.id, command: `docker compose -f ${composeFileDestination} pull` })
        await executeDockerCmd({ dockerId: destinationDocker.id, command: `docker compose -f ${composeFileDestination} up --build -d` })
        return {}
    } catch ({ status, message }) {
        return errorHandler({ status, message })
    }
}
async function stopUmamiService(request: FastifyRequest<ServiceStartStop>) {
    try {
        const { id } = request.params;
        const teamId = request.user.teamId;
        const service = await getServiceFromDB({ id, teamId });
        const { destinationDockerId, destinationDocker } = service;
        if (destinationDockerId) {
            try {
                const found = await checkContainer({ dockerId: destinationDocker.id, container: id });
                if (found) {
                    await removeContainer({ id, dockerId: destinationDocker.id });
                }
            } catch (error) {
                console.error(error);
            }
            try {
                const found = await checkContainer({ dockerId: destinationDocker.id, container: `${id}-postgresql` });
                if (found) {
                    await removeContainer({ id: `${id}-postgresql`, dockerId: destinationDocker.id });
                }
            } catch (error) {
                console.error(error);
            }
        }
        return {}
    } catch ({ status, message }) {
        return errorHandler({ status, message })
    }
}

async function startHasuraService(request: FastifyRequest<ServiceStartStop>) {
    try {
        const { id } = request.params;
        const teamId = request.user.teamId;
        const service = await getServiceFromDB({ id, teamId });
        const {
            type,
            version,
            destinationDockerId,
            destinationDocker,
            persistentStorage,
            serviceSecret,
            exposePort,
            hasura: { postgresqlUser, postgresqlPassword, postgresqlDatabase }
        } = service;
        const network = destinationDockerId && destinationDocker.network;
        const port = getServiceMainPort('hasura');

        const { workdir } = await createDirectories({ repository: type, buildId: id });
        const image = getServiceImage(type);

        const config = {
            hasura: {
                image: `${image}:${version}`,
                environmentVariables: {
                    HASURA_GRAPHQL_METADATA_DATABASE_URL: `postgresql://${postgresqlUser}:${postgresqlPassword}@${id}-postgresql:5432/${postgresqlDatabase}`
                }
            },
            postgresql: {
                image: 'postgres:12-alpine',
                volume: `${id}-postgresql-data:/var/lib/postgresql/data`,
                environmentVariables: {
                    POSTGRES_USER: postgresqlUser,
                    POSTGRES_PASSWORD: postgresqlPassword,
                    POSTGRES_DB: postgresqlDatabase
                }
            }
        };
        if (serviceSecret.length > 0) {
            serviceSecret.forEach((secret) => {
                config.hasura.environmentVariables[secret.name] = secret.value;
            });
        }

        const { volumes, volumeMounts } = persistentVolumes(id, persistentStorage, config.hasura)
        const composeFile: ComposeFile = {
            version: '3.8',
            services: {
                [id]: {
                    container_name: id,
                    image: config.hasura.image,
                    environment: config.hasura.environmentVariables,
                    networks: [network],
                    volumes,
                    restart: 'always',
                    labels: makeLabelForServices('hasura'),
                    ...(exposePort ? { ports: [`${exposePort}:${port}`] } : {}),
                    deploy: {
                        restart_policy: {
                            condition: 'on-failure',
                            delay: '5s',
                            max_attempts: 3,
                            window: '120s'
                        }
                    },
                    depends_on: [`${id}-postgresql`]
                },
                [`${id}-postgresql`]: {
                    image: config.postgresql.image,
                    container_name: `${id}-postgresql`,
                    environment: config.postgresql.environmentVariables,
                    networks: [network],
                    volumes: [config.postgresql.volume],
                    restart: 'always',
                    deploy: {
                        restart_policy: {
                            condition: 'on-failure',
                            delay: '5s',
                            max_attempts: 3,
                            window: '120s'
                        }
                    }
                }
            },
            networks: {
                [network]: {
                    external: true
                }
            },
            volumes: {
                ...volumeMounts,
                [config.postgresql.volume.split(':')[0]]: {
                    name: config.postgresql.volume.split(':')[0]
                }
            }
        };
        const composeFileDestination = `${workdir}/docker-compose.yaml`;
        await fs.writeFile(composeFileDestination, yaml.dump(composeFile));

        await executeDockerCmd({ dockerId: destinationDocker.id, command: `docker compose -f ${composeFileDestination} pull` })
        await executeDockerCmd({ dockerId: destinationDocker.id, command: `docker compose -f ${composeFileDestination} up --build -d` })

        return {}
    } catch ({ status, message }) {
        return errorHandler({ status, message })
    }
}
async function stopHasuraService(request: FastifyRequest<ServiceStartStop>) {
    try {
        const { id } = request.params;
        const teamId = request.user.teamId;
        const service = await getServiceFromDB({ id, teamId });
        const { destinationDockerId, destinationDocker } = service;
        if (destinationDockerId) {
            try {
                const found = await checkContainer({ dockerId: destinationDocker.id, container: id });
                if (found) {
                    await removeContainer({ id, dockerId: destinationDocker.id });
                }
            } catch (error) {
                console.error(error);
            }
            try {
                const found = await checkContainer({ dockerId: destinationDocker.id, container: `${id}-postgresql` });
                if (found) {
                    await removeContainer({ id: `${id}-postgresql`, dockerId: destinationDocker.id });
                }
            } catch (error) {
                console.error(error);
            }
        }
        return {}
    } catch ({ status, message }) {
        return errorHandler({ status, message })
    }
}

async function startFiderService(request: FastifyRequest<ServiceStartStop>) {
    try {
        const { id } = request.params;
        const teamId = request.user.teamId;
        const service = await getServiceFromDB({ id, teamId });
        const {
            type,
            version,
            fqdn,
            destinationDockerId,
            destinationDocker,
            serviceSecret,
            persistentStorage,
            exposePort,
            fider: {
                postgresqlUser,
                postgresqlPassword,
                postgresqlDatabase,
                jwtSecret,
                emailNoreply,
                emailMailgunApiKey,
                emailMailgunDomain,
                emailMailgunRegion,
                emailSmtpHost,
                emailSmtpPort,
                emailSmtpUser,
                emailSmtpPassword,
                emailSmtpEnableStartTls
            }
        } = service;
        const network = destinationDockerId && destinationDocker.network;
        const port = getServiceMainPort('fider');

        const { workdir } = await createDirectories({ repository: type, buildId: id });
        const image = getServiceImage(type);
        const config = {
            fider: {
                image: `${image}:${version}`,
                environmentVariables: {
                    BASE_URL: fqdn,
                    DATABASE_URL: `postgresql://${postgresqlUser}:${postgresqlPassword}@${id}-postgresql:5432/${postgresqlDatabase}?sslmode=disable`,
                    JWT_SECRET: `${jwtSecret.replace(/\$/g, '$$$')}`,
                    EMAIL_NOREPLY: emailNoreply,
                    EMAIL_MAILGUN_API: emailMailgunApiKey,
                    EMAIL_MAILGUN_REGION: emailMailgunRegion,
                    EMAIL_MAILGUN_DOMAIN: emailMailgunDomain,
                    EMAIL_SMTP_HOST: emailSmtpHost,
                    EMAIL_SMTP_PORT: emailSmtpPort,
                    EMAIL_SMTP_USER: emailSmtpUser,
                    EMAIL_SMTP_PASSWORD: emailSmtpPassword,
                    EMAIL_SMTP_ENABLE_STARTTLS: emailSmtpEnableStartTls
                }
            },
            postgresql: {
                image: 'postgres:12-alpine',
                volume: `${id}-postgresql-data:/var/lib/postgresql/data`,
                environmentVariables: {
                    POSTGRES_USER: postgresqlUser,
                    POSTGRES_PASSWORD: postgresqlPassword,
                    POSTGRES_DB: postgresqlDatabase
                }
            }
        };
        if (serviceSecret.length > 0) {
            serviceSecret.forEach((secret) => {
                config.fider.environmentVariables[secret.name] = secret.value;
            });
        }
        const { volumes, volumeMounts } = persistentVolumes(id, persistentStorage, config.fider)
        const composeFile: ComposeFile = {
            version: '3.8',
            services: {
                [id]: {
                    container_name: id,
                    image: config.fider.image,
                    environment: config.fider.environmentVariables,
                    networks: [network],
                    volumes,
                    restart: 'always',
                    labels: makeLabelForServices('fider'),
                    ...(exposePort ? { ports: [`${exposePort}:${port}`] } : {}),
                    deploy: {
                        restart_policy: {
                            condition: 'on-failure',
                            delay: '5s',
                            max_attempts: 3,
                            window: '120s'
                        }
                    },
                    depends_on: [`${id}-postgresql`]
                },
                [`${id}-postgresql`]: {
                    image: config.postgresql.image,
                    container_name: `${id}-postgresql`,
                    environment: config.postgresql.environmentVariables,
                    networks: [network],
                    volumes: [config.postgresql.volume],
                    restart: 'always',
                    deploy: {
                        restart_policy: {
                            condition: 'on-failure',
                            delay: '5s',
                            max_attempts: 3,
                            window: '120s'
                        }
                    }
                }
            },
            networks: {
                [network]: {
                    external: true
                }
            },
            volumes: {
                ...volumeMounts,
                [config.postgresql.volume.split(':')[0]]: {
                    name: config.postgresql.volume.split(':')[0]
                }
            }
        };
        const composeFileDestination = `${workdir}/docker-compose.yaml`;
        await fs.writeFile(composeFileDestination, yaml.dump(composeFile));

        await executeDockerCmd({ dockerId: destinationDocker.id, command: `docker compose -f ${composeFileDestination} pull` })
        await executeDockerCmd({ dockerId: destinationDocker.id, command: `docker compose -f ${composeFileDestination} up --build -d` })

        return {}
    } catch ({ status, message }) {
        return errorHandler({ status, message })
    }
}
async function stopFiderService(request: FastifyRequest<ServiceStartStop>) {
    try {
        const { id } = request.params;
        const teamId = request.user.teamId;
        const service = await getServiceFromDB({ id, teamId });
        const { destinationDockerId, destinationDocker } = service;
        if (destinationDockerId) {
            try {
                const found = await checkContainer({ dockerId: destinationDocker.id, container: id });
                if (found) {
                    await removeContainer({ id, dockerId: destinationDocker.id });
                }
            } catch (error) {
                console.error(error);
            }
            try {
                const found = await checkContainer({ dockerId: destinationDocker.id, container: `${id}-postgresql` });
                if (found) {
                    await removeContainer({ id: `${id}-postgresql`, dockerId: destinationDocker.id });
                }
            } catch (error) {
                console.error(error);
            }
        }
        return {}
    } catch ({ status, message }) {
        return errorHandler({ status, message })
    }
}
async function startAppWriteService(request: FastifyRequest<ServiceStartStop>) {
    try {
        const { id } = request.params;
        const teamId = request.user.teamId;
        const { version, fqdn, destinationDocker, secrets, exposePort, network, port, workdir, image, appwrite } = await defaultServiceConfigurations({ id, teamId })

        let isStatsEnabled = false
        if (secrets._APP_USAGE_STATS) {
            isStatsEnabled = true
        }
        const {
            opensslKeyV1,
            executorSecret,
            mariadbHost,
            mariadbPort,
            mariadbUser,
            mariadbPassword,
            mariadbRootUser,
            mariadbRootUserPassword,
            mariadbDatabase
        } = appwrite;

        const dockerCompose = {
            [id]: {
                ...defaultServiceComposeConfiguration(network),
                image: `${image}:${version}`,
                container_name: id,
                labels: makeLabelForServices('appwrite'),
                ...(exposePort ? { ports: [`${exposePort}:${port}`] } : {}),
                "volumes": [
                    `${id}-uploads:/storage/uploads:rw`,
                    `${id}-cache:/storage/cache:rw`,
                    `${id}-config:/storage/config:rw`,
                    `${id}-certificates:/storage/certificates:rw`,
                    `${id}-functions:/storage/functions:rw`
                ],
                "depends_on": [
                    `${id}-mariadb`,
                    `${id}-redis`,
                ],
                "environment": [
                    "_APP_ENV=production",
                    "_APP_LOCALE=en",
                    `_APP_OPENSSL_KEY_V1=${opensslKeyV1}`,
                    `_APP_DOMAIN=${fqdn}`,
                    `_APP_DOMAIN_TARGET=${fqdn}`,
                    `_APP_REDIS_HOST=${id}-redis`,
                    "_APP_REDIS_PORT=6379",
                    `_APP_DB_HOST=${mariadbHost}`,
                    `_APP_DB_PORT=${mariadbPort}`,
                    `_APP_DB_SCHEMA=${mariadbDatabase}`,
                    `_APP_DB_USER=${mariadbUser}`,
                    `_APP_DB_PASS=${mariadbPassword}`,
                    `_APP_INFLUXDB_HOST=${id}-influxdb`,
                    "_APP_INFLUXDB_PORT=8806",
                    `_APP_EXECUTOR_SECRET=${executorSecret}`,
                    `_APP_EXECUTOR_HOST=http://${id}-executor/v1`,
                    `_APP_STATSD_HOST=${id}-telegraf`,
                    "_APP_STATSD_PORT=8125",
                    ...secrets
                ]
            },
            [`${id}-realtime`]: {
                ...defaultServiceComposeConfiguration(network),
                image: `${image}:${version}`,
                container_name: `${id}-realtime`,
                entrypoint: "realtime",
                labels: makeLabelForServices('appwrite'),
                "depends_on": [
                    `${id}-mariadb`,
                    `${id}-redis`,
                ],
                "environment": [
                    "_APP_ENV=production",
                    `_APP_OPENSSL_KEY_V1=${opensslKeyV1}`,
                    `_APP_REDIS_HOST=${id}-redis`,
                    "_APP_REDIS_PORT=6379",
                    `_APP_DB_HOST=${mariadbHost}`,
                    `_APP_DB_PORT=${mariadbPort}`,
                    `_APP_DB_SCHEMA=${mariadbDatabase}`,
                    `_APP_DB_USER=${mariadbUser}`,
                    `_APP_DB_PASS=${mariadbPassword}`,
                    ...secrets
                ]
            },
            [`${id}-worker-audits`]: {
                ...defaultServiceComposeConfiguration(network),
                image: `${image}:${version}`,
                container_name: `${id}-worker-audits`,
                labels: makeLabelForServices('appwrite'),
                "entrypoint": "worker-audits",
                "depends_on": [
                    `${id}-mariadb`,
                    `${id}-redis`,
                ],
                "environment": [
                    "_APP_ENV=production",
                    `_APP_OPENSSL_KEY_V1=${opensslKeyV1}`,
                    `_APP_REDIS_HOST=${id}-redis`,
                    "_APP_REDIS_PORT=6379",
                    `_APP_DB_HOST=${mariadbHost}`,
                    `_APP_DB_PORT=${mariadbPort}`,
                    `_APP_DB_SCHEMA=${mariadbDatabase}`,
                    `_APP_DB_USER=${mariadbUser}`,
                    `_APP_DB_PASS=${mariadbPassword}`,
                    ...secrets
                ]
            },
            [`${id}-worker-webhooks`]: {
                ...defaultServiceComposeConfiguration(network),
                image: `${image}:${version}`,
                container_name: `${id}-worker-webhooks`,
                labels: makeLabelForServices('appwrite'),
                "entrypoint": "worker-webhooks",
                "depends_on": [
                    `${id}-mariadb`,
                    `${id}-redis`,
                ],
                "environment": [
                    "_APP_ENV=production",
                    `_APP_OPENSSL_KEY_V1=${opensslKeyV1}`,
                    `_APP_REDIS_HOST=${id}-redis`,
                    "_APP_REDIS_PORT=6379",
                    ...secrets
                ]
            },
            [`${id}-worker-deletes`]: {
                ...defaultServiceComposeConfiguration(network),
                image: `${image}:${version}`,
                container_name: `${id}-worker-deletes`,
                labels: makeLabelForServices('appwrite'),
                "entrypoint": "worker-deletes",
                "depends_on": [
                    `${id}-mariadb`,
                    `${id}-redis`,
                ],
                "volumes": [
                    `${id}-uploads:/storage/uploads:rw`,
                    `${id}-cache:/storage/cache:rw`,
                    `${id}-config:/storage/config:rw`,
                    `${id}-certificates:/storage/certificates:rw`,
                    `${id}-functions:/storage/functions:rw`,
                    `${id}-builds:/storage/builds:rw`,
                ],
                "environment": [
                    "_APP_ENV=production",
                    `_APP_OPENSSL_KEY_V1=${opensslKeyV1}`,
                    `_APP_REDIS_HOST=${id}-redis`,
                    "_APP_REDIS_PORT=6379",
                    `_APP_DB_HOST=${mariadbHost}`,
                    `_APP_DB_PORT=${mariadbPort}`,
                    `_APP_DB_SCHEMA=${mariadbDatabase}`,
                    `_APP_DB_USER=${mariadbUser}`,
                    `_APP_DB_PASS=${mariadbPassword}`,
                    `_APP_EXECUTOR_SECRET=${executorSecret}`,
                    `_APP_EXECUTOR_HOST=http://${id}-executor/v1`,
                    ...secrets
                ]
            },
            [`${id}-worker-databases`]: {
                ...defaultServiceComposeConfiguration(network),
                image: `${image}:${version}`,
                container_name: `${id}-worker-databases`,
                labels: makeLabelForServices('appwrite'),
                "entrypoint": "worker-databases",
                "depends_on": [
                    `${id}-mariadb`,
                    `${id}-redis`,
                ],
                "environment": [
                    "_APP_ENV=production",
                    `_APP_OPENSSL_KEY_V1=${opensslKeyV1}`,
                    `_APP_REDIS_HOST=${id}-redis`,
                    "_APP_REDIS_PORT=6379",
                    `_APP_DB_HOST=${mariadbHost}`,
                    `_APP_DB_PORT=${mariadbPort}`,
                    `_APP_DB_SCHEMA=${mariadbDatabase}`,
                    `_APP_DB_USER=${mariadbUser}`,
                    `_APP_DB_PASS=${mariadbPassword}`,
                    ...secrets
                ]
            },
            [`${id}-worker-builds`]: {
                ...defaultServiceComposeConfiguration(network),
                image: `${image}:${version}`,
                container_name: `${id}-worker-builds`,
                labels: makeLabelForServices('appwrite'),
                "entrypoint": "worker-builds",
                "depends_on": [
                    `${id}-mariadb`,
                    `${id}-redis`,
                ],
                "environment": [
                    "_APP_ENV=production",
                    `_APP_OPENSSL_KEY_V1=${opensslKeyV1}`,
                    `_APP_EXECUTOR_SECRET=${executorSecret}`,
                    `_APP_EXECUTOR_HOST=http://${id}-executor/v1`,
                    `_APP_REDIS_HOST=${id}-redis`,
                    "_APP_REDIS_PORT=6379",
                    `_APP_DB_HOST=${mariadbHost}`,
                    `_APP_DB_PORT=${mariadbPort}`,
                    `_APP_DB_SCHEMA=${mariadbDatabase}`,
                    `_APP_DB_USER=${mariadbUser}`,
                    `_APP_DB_PASS=${mariadbPassword}`,
                    ...secrets
                ]
            },
            [`${id}-worker-certificates`]: {
                ...defaultServiceComposeConfiguration(network),
                image: `${image}:${version}`,
                container_name: `${id}-worker-certificates`,
                labels: makeLabelForServices('appwrite'),
                "entrypoint": "worker-certificates",
                "depends_on": [
                    `${id}-mariadb`,
                    `${id}-redis`,
                ],
                "volumes": [
                    `${id}-config:/storage/config:rw`,
                    `${id}-certificates:/storage/certificates:rw`,
                ],
                "environment": [
                    "_APP_ENV=production",
                    `_APP_OPENSSL_KEY_V1=${opensslKeyV1}`,
                    `_APP_DOMAIN=${fqdn}`,
                    `_APP_DOMAIN_TARGET=${fqdn}`,
                    `_APP_REDIS_HOST=${id}-redis`,
                    "_APP_REDIS_PORT=6379",
                    `_APP_DB_HOST=${mariadbHost}`,
                    `_APP_DB_PORT=${mariadbPort}`,
                    `_APP_DB_SCHEMA=${mariadbDatabase}`,
                    `_APP_DB_USER=${mariadbUser}`,
                    `_APP_DB_PASS=${mariadbPassword}`,
                    ...secrets
                ]
            },
            [`${id}-worker-functions`]: {
                ...defaultServiceComposeConfiguration(network),
                image: `${image}:${version}`,
                container_name: `${id}-worker-functions`,
                labels: makeLabelForServices('appwrite'),
                "entrypoint": "worker-functions",
                "depends_on": [
                    `${id}-mariadb`,
                    `${id}-redis`,
                    `${id}-executor`
                ],
                "environment": [
                    "_APP_ENV=production",
                    `_APP_OPENSSL_KEY_V1=${opensslKeyV1}`,
                    `_APP_REDIS_HOST=${id}-redis`,
                    "_APP_REDIS_PORT=6379",
                    `_APP_DB_HOST=${mariadbHost}`,
                    `_APP_DB_PORT=${mariadbPort}`,
                    `_APP_DB_SCHEMA=${mariadbDatabase}`,
                    `_APP_DB_USER=${mariadbUser}`,
                    `_APP_DB_PASS=${mariadbPassword}`,
                    `_APP_EXECUTOR_SECRET=${executorSecret}`,
                    `_APP_EXECUTOR_HOST=http://${id}-executor/v1`,
                    ...secrets
                ]
            },
            [`${id}-executor`]: {
                ...defaultServiceComposeConfiguration(network),
                image: `${image}:${version}`,
                container_name: `${id}-executor`,
                labels: makeLabelForServices('appwrite'),
                "entrypoint": "executor",
                "stop_signal": "SIGINT",
                "volumes": [
                    `${id}-functions:/storage/functions:rw`,
                    `${id}-builds:/storage/builds:rw`,
                    "/var/run/docker.sock:/var/run/docker.sock",
                    "/tmp:/tmp:rw"
                ],
                "depends_on": [
                    `${id}-mariadb`,
                    `${id}-redis`,
                    `${id}`
                ],
                "environment": [
                    "_APP_ENV=production",
                    `_APP_EXECUTOR_SECRET=${executorSecret}`,
                    ...secrets
                ]
            },
            [`${id}-worker-mails`]: {
                ...defaultServiceComposeConfiguration(network),
                image: `${image}:${version}`,
                container_name: `${id}-worker-mails`,
                labels: makeLabelForServices('appwrite'),
                "entrypoint": "worker-mails",
                "depends_on": [
                    `${id}-redis`,
                ],
                "environment": [
                    "_APP_ENV=production",
                    `_APP_OPENSSL_KEY_V1=${opensslKeyV1}`,
                    `_APP_REDIS_HOST=${id}-redis`,
                    "_APP_REDIS_PORT=6379",
                    ...secrets
                ]
            },
            [`${id}-worker-messaging`]: {
                ...defaultServiceComposeConfiguration(network),
                image: `${image}:${version}`,
                container_name: `${id}-worker-messaging`,
                labels: makeLabelForServices('appwrite'),
                "entrypoint": "worker-messaging",
                "depends_on": [
                    `${id}-redis`,
                ],
                "environment": [
                    "_APP_ENV=production",
                    `_APP_REDIS_HOST=${id}-redis`,
                    "_APP_REDIS_PORT=6379",
                    ...secrets
                ]
            },
            [`${id}-maintenance`]: {
                ...defaultServiceComposeConfiguration(network),
                image: `${image}:${version}`,
                container_name: `${id}-maintenance`,
                labels: makeLabelForServices('appwrite'),
                "entrypoint": "maintenance",
                "depends_on": [
                    `${id}-redis`,
                ],
                "environment": [
                    "_APP_ENV=production",
                    `_APP_OPENSSL_KEY_V1=${opensslKeyV1}`,
                    `_APP_DOMAIN=${fqdn}`,
                    `_APP_DOMAIN_TARGET=${fqdn}`,
                    `_APP_REDIS_HOST=${id}-redis`,
                    "_APP_REDIS_PORT=6379",
                    `_APP_DB_HOST=${mariadbHost}`,
                    `_APP_DB_PORT=${mariadbPort}`,
                    `_APP_DB_SCHEMA=${mariadbDatabase}`,
                    `_APP_DB_USER=${mariadbUser}`,
                    `_APP_DB_PASS=${mariadbPassword}`,
                    ...secrets
                ]
            },
            [`${id}-schedule`]: {
                ...defaultServiceComposeConfiguration(network),
                image: `${image}:${version}`,
                container_name: `${id}-schedule`,
                labels: makeLabelForServices('appwrite'),
                "entrypoint": "schedule",
                "depends_on": [
                    `${id}-redis`,
                ],
                "environment": [
                    "_APP_ENV=production",
                    `_APP_REDIS_HOST=${id}-redis`,
                    "_APP_REDIS_PORT=6379",
                    ...secrets
                ]
            },
            [`${id}-mariadb`]: {
                ...defaultServiceComposeConfiguration(network),
                "image": "mariadb:10.7",
                container_name: `${id}-mariadb`,
                labels: makeLabelForServices('appwrite'),
                "volumes": [
                    `${id}-mariadb:/var/lib/mysql:rw`
                ],
                "environment": [
                    `MYSQL_ROOT_USER=${mariadbRootUser}`,
                    `MYSQL_ROOT_PASSWORD=${mariadbRootUserPassword}`,
                    `MYSQL_USER=${mariadbUser}`,
                    `MYSQL_PASSWORD=${mariadbPassword}`,
                    `MYSQL_DATABASE=${mariadbDatabase}`
                ],
                "command": "mysqld --innodb-flush-method=fsync"
            },
            [`${id}-redis`]: {
                ...defaultServiceComposeConfiguration(network),
                "image": "redis:6.2-alpine",
                container_name: `${id}-redis`,
                "command": `redis-server --maxmemory 512mb --maxmemory-policy allkeys-lru --maxmemory-samples 5\n`,
                "volumes": [
                    `${id}-redis:/data:rw`
                ]
            },

        };
        if (isStatsEnabled) {
            dockerCompose.id.depends_on.push(`${id}-influxdb`);
            dockerCompose[`${id}-usage`] = {
                ...defaultServiceComposeConfiguration(network),
                image: `${image}:${version}`,
                container_name: `${id}-usage`,
                labels: makeLabelForServices('appwrite'),
                "entrypoint": "usage",
                "depends_on": [
                    `${id}-mariadb`,
                    `${id}-influxdb`,
                ],
                "environment": [
                    "_APP_ENV=production",
                    `_APP_OPENSSL_KEY_V1=${opensslKeyV1}`,
                    `_APP_DB_HOST=${mariadbHost}`,
                    `_APP_DB_PORT=${mariadbPort}`,
                    `_APP_DB_SCHEMA=${mariadbDatabase}`,
                    `_APP_DB_USER=${mariadbUser}`,
                    `_APP_DB_PASS=${mariadbPassword}`,
                    `_APP_INFLUXDB_HOST=${id}-influxdb`,
                    "_APP_INFLUXDB_PORT=8806",
                    `_APP_REDIS_HOST=${id}-redis`,
                    "_APP_REDIS_PORT=6379",
                    ...secrets
                ]
            }
            dockerCompose[`${id}-influxdb`] = {
                ...defaultServiceComposeConfiguration(network),
                "image": "appwrite/influxdb:1.5.0",
                container_name: `${id}-influxdb`,
                "volumes": [
                    `${id}-influxdb:/var/lib/influxdb:rw`
                ]
            }
            dockerCompose[`${id}-telegraf`] = {
                ...defaultServiceComposeConfiguration(network),
                "image": "appwrite/telegraf:1.4.0",
                container_name: `${id}-telegraf`,
                "environment": [
                    `_APP_INFLUXDB_HOST=${id}-influxdb`,
                    "_APP_INFLUXDB_PORT=8806",
                ]
            }
        }

        const composeFile: any = {
            version: '3.8',
            services: dockerCompose,
            networks: {
                [network]: {
                    external: true
                }
            },
            volumes: {
                [`${id}-uploads`]: {
                    name: `${id}-uploads`
                },
                [`${id}-cache`]: {
                    name: `${id}-cache`
                },
                [`${id}-config`]: {
                    name: `${id}-config`
                },
                [`${id}-certificates`]: {
                    name: `${id}-certificates`
                },
                [`${id}-functions`]: {
                    name: `${id}-functions`
                },
                [`${id}-builds`]: {
                    name: `${id}-builds`
                },
                [`${id}-mariadb`]: {
                    name: `${id}-mariadb`
                },
                [`${id}-redis`]: {
                    name: `${id}-redis`
                },
                [`${id}-influxdb`]: {
                    name: `${id}-influxdb`
                }
            }

        };
        const composeFileDestination = `${workdir}/docker-compose.yaml`;
        await fs.writeFile(composeFileDestination, yaml.dump(composeFile));

        await executeDockerCmd({ dockerId: destinationDocker.id, command: `docker compose -f ${composeFileDestination} pull` })
        await executeDockerCmd({ dockerId: destinationDocker.id, command: `docker compose -f ${composeFileDestination} up --build -d` })

        return {}
    } catch ({ status, message }) {
        return errorHandler({ status, message })
    }
}
async function stopAppWriteService(request: FastifyRequest<ServiceStartStop>) {
    try {
        // TODO: Fix async for of
        const { id } = request.params;
        const teamId = request.user.teamId;
        const service = await getServiceFromDB({ id, teamId });
        const { destinationDockerId, destinationDocker } = service;
        const containers = [`${id}-mariadb`, `${id}-redis`, `${id}-influxdb`, `${id}-telegraf`, id, `${id}-realtime`, `${id}-worker-audits`, `${id}worker-webhooks`, `${id}-worker-deletes`, `${id}-worker-databases`, `${id}-worker-builds`, `${id}-worker-certificates`, `${id}-worker-functions`, `${id}-worker-mails`, `${id}-worker-messaging`, `${id}-maintenance`, `${id}-schedule`, `${id}-executor`, `${id}-usage`]
        if (destinationDockerId) {
            for (const container of containers) {
                const found = await checkContainer({ dockerId: destinationDocker.id, container });
                if (found) {
                    await removeContainer({ id, dockerId: destinationDocker.id });
                }

            }
        }
        return {}
    } catch ({ status, message }) {
        return errorHandler({ status, message })
    }
}
async function startMoodleService(request: FastifyRequest<ServiceStartStop>) {
    try {
        const { id } = request.params;
        const teamId = request.user.teamId;
        const service = await getServiceFromDB({ id, teamId });
        const {
            type,
            version,
            fqdn,
            destinationDockerId,
            destinationDocker,
            serviceSecret,
            persistentStorage,
            exposePort,
            moodle: {
                defaultUsername,
                defaultPassword,
                defaultEmail,
                mariadbRootUser,
                mariadbRootUserPassword,
                mariadbDatabase,
                mariadbPassword,
                mariadbUser
            }
        } = service;
        const network = destinationDockerId && destinationDocker.network;
        const port = getServiceMainPort('moodle');

        const { workdir } = await createDirectories({ repository: type, buildId: id });
        const image = getServiceImage(type);
        const config = {
            moodle: {
                image: `${image}:${version}`,
                volume: `${id}-data:/bitnami/moodle`,
                environmentVariables: {
                    MOODLE_USERNAME: defaultUsername,
                    MOODLE_PASSWORD: defaultPassword,
                    MOODLE_EMAIL: defaultEmail,
                    MOODLE_DATABASE_HOST: `${id}-mariadb`,
                    MOODLE_DATABASE_USER: mariadbUser,
                    MOODLE_DATABASE_PASSWORD: mariadbPassword,
                    MOODLE_DATABASE_NAME: mariadbDatabase,
                    MOODLE_REVERSEPROXY: 'yes'
                }
            },
            mariadb: {
                image: 'bitnami/mariadb:latest',
                volume: `${id}-mariadb-data:/bitnami/mariadb`,
                environmentVariables: {
                    MARIADB_USER: mariadbUser,
                    MARIADB_PASSWORD: mariadbPassword,
                    MARIADB_DATABASE: mariadbDatabase,
                    MARIADB_ROOT_USER: mariadbRootUser,
                    MARIADB_ROOT_PASSWORD: mariadbRootUserPassword
                }
            }
        };
        if (serviceSecret.length > 0) {
            serviceSecret.forEach((secret) => {
                config.moodle.environmentVariables[secret.name] = secret.value;
            });
        }
        const { volumes, volumeMounts } = persistentVolumes(id, persistentStorage, config.moodle)
        const composeFile: ComposeFile = {
            version: '3.8',
            services: {
                [id]: {
                    container_name: id,
                    image: config.moodle.image,
                    environment: config.moodle.environmentVariables,
                    networks: [network],
                    volumes,
                    restart: 'always',
                    labels: makeLabelForServices('moodle'),
                    ...(exposePort ? { ports: [`${exposePort}:${port}`] } : {}),
                    deploy: {
                        restart_policy: {
                            condition: 'on-failure',
                            delay: '5s',
                            max_attempts: 3,
                            window: '120s'
                        }
                    },
                    depends_on: [`${id}-mariadb`]
                },
                [`${id}-mariadb`]: {
                    container_name: `${id}-mariadb`,
                    image: config.mariadb.image,
                    environment: config.mariadb.environmentVariables,
                    networks: [network],
                    volumes: [],
                    restart: 'always',
                    deploy: {
                        restart_policy: {
                            condition: 'on-failure',
                            delay: '5s',
                            max_attempts: 3,
                            window: '120s'
                        }
                    },
                    depends_on: []
                }

            },
            networks: {
                [network]: {
                    external: true
                }
            },
            volumes: {
                ...volumeMounts,
                [config.mariadb.volume.split(':')[0]]: {
                    name: config.mariadb.volume.split(':')[0]
                }
            }

        };
        const composeFileDestination = `${workdir}/docker-compose.yaml`;
        await fs.writeFile(composeFileDestination, yaml.dump(composeFile));

        await executeDockerCmd({ dockerId: destinationDocker.id, command: `docker compose -f ${composeFileDestination} pull` })
        await executeDockerCmd({ dockerId: destinationDocker.id, command: `docker compose -f ${composeFileDestination} up --build -d` })

        return {}
    } catch ({ status, message }) {
        return errorHandler({ status, message })
    }
}
async function stopMoodleService(request: FastifyRequest<ServiceStartStop>) {
    try {
        const { id } = request.params;
        const teamId = request.user.teamId;
        const service = await getServiceFromDB({ id, teamId });
        const { destinationDockerId, destinationDocker } = service;
        if (destinationDockerId) {
            try {
                const found = await checkContainer({ dockerId: destinationDocker.id, container: id });
                if (found) {
                    await removeContainer({ id, dockerId: destinationDocker.id });
                }
            } catch (error) {
                console.error(error);
            }
            try {
                const found = await checkContainer({ dockerId: destinationDocker.id, container: `${id}-mariadb` });
                if (found) {
                    await removeContainer({ id: `${id}-mariadb`, dockerId: destinationDocker.id });
                }
            } catch (error) {
                console.error(error);
            }
        }
        return {}
    } catch ({ status, message }) {
        return errorHandler({ status, message })
    }
}

async function startGlitchTipService(request: FastifyRequest<ServiceStartStop>) {
    try {
        const { id } = request.params;
        const teamId = request.user.teamId;
        const service = await getServiceFromDB({ id, teamId });
        const {
            type,
            version,
            fqdn,
            destinationDockerId,
            destinationDocker,
            serviceSecret,
            persistentStorage,
            exposePort,
            glitchTip: {
                postgresqlDatabase,
                postgresqlPassword,
                postgresqlUser,
                secretKeyBase,
                defaultEmail,
                defaultUsername,
                defaultPassword,
                defaultFromEmail,
                emailSmtpHost,
                emailSmtpPort,
                emailSmtpUser,
                emailSmtpPassword,
                emailSmtpUseTls,
                emailSmtpUseSsl,
                emailBackend,
                mailgunApiKey,
                sendgridApiKey,
                enableOpenUserRegistration,
            }
        } = service;
        const network = destinationDockerId && destinationDocker.network;
        const port = getServiceMainPort('glitchTip');

        const { workdir } = await createDirectories({ repository: type, buildId: id });
        const image = getServiceImage(type);

        const config = {
            glitchTip: {
                image: `${image}:${version}`,
                environmentVariables: {
                    PORT: port,
                    GLITCHTIP_DOMAIN: fqdn,
                    SECRET_KEY: secretKeyBase,
                    DATABASE_URL: `postgresql://${postgresqlUser}:${postgresqlPassword}@${id}-postgresql:5432/${postgresqlDatabase}`,
                    REDIS_URL: `redis://${id}-redis:6379/0`,
                    DEFAULT_FROM_EMAIL: defaultFromEmail,
                    EMAIL_HOST: emailSmtpHost,
                    EMAIL_PORT: emailSmtpPort,
                    EMAIL_HOST_USER: emailSmtpUser,
                    EMAIL_HOST_PASSWORD: emailSmtpPassword,
                    EMAIL_USE_TLS: emailSmtpUseTls,
                    EMAIL_USE_SSL: emailSmtpUseSsl,
                    EMAIL_BACKEND: emailBackend,
                    MAILGUN_API_KEY: mailgunApiKey,
                    SENDGRID_API_KEY: sendgridApiKey,
                    ENABLE_OPEN_USER_REGISTRATION: enableOpenUserRegistration,
                    DJANGO_SUPERUSER_EMAIL: defaultEmail,
                    DJANGO_SUPERUSER_USERNAME: defaultUsername,
                    DJANGO_SUPERUSER_PASSWORD: defaultPassword,
                }
            },
            postgresql: {
                image: 'postgres:14-alpine',
                volume: `${id}-postgresql-data:/var/lib/postgresql/data`,
                environmentVariables: {
                    POSTGRES_USER: postgresqlUser,
                    POSTGRES_PASSWORD: postgresqlPassword,
                    POSTGRES_DB: postgresqlDatabase
                }
            },
            redis: {
                image: 'redis:7-alpine',
                volume: `${id}-redis-data:/data`,
            }
        };
        if (serviceSecret.length > 0) {
            serviceSecret.forEach((secret) => {
                config.glitchTip.environmentVariables[secret.name] = secret.value;
            });
        }
        const { volumes, volumeMounts } = persistentVolumes(id, persistentStorage, config.glitchTip)
        const composeFile: ComposeFile = {
            version: '3.8',
            services: {
                [id]: {
                    container_name: id,
                    image: config.glitchTip.image,
                    environment: config.glitchTip.environmentVariables,
                    networks: [network],
                    volumes,
                    restart: 'always',
                    labels: makeLabelForServices('glitchTip'),
                    ...(exposePort ? { ports: [`${exposePort}:${port}`] } : {}),
                    deploy: {
                        restart_policy: {
                            condition: 'on-failure',
                            delay: '5s',
                            max_attempts: 3,
                            window: '120s'
                        }
                    },
                    depends_on: [`${id}-postgresql`, `${id}-redis`]
                },
                [`${id}-worker`]: {
                    container_name: `${id}-worker`,
                    image: config.glitchTip.image,
                    command: './bin/run-celery-with-beat.sh',
                    environment: config.glitchTip.environmentVariables,
                    networks: [network],
                    restart: 'always',
                    deploy: {
                        restart_policy: {
                            condition: 'on-failure',
                            delay: '5s',
                            max_attempts: 3,
                            window: '120s'
                        }
                    },
                    depends_on: [`${id}-postgresql`, `${id}-redis`]
                },
                [`${id}-setup`]: {
                    container_name: `${id}-setup`,
                    image: config.glitchTip.image,
                    command: 'sh -c "(./manage.py migrate || true) && (./manage.py createsuperuser --noinput || true)"',
                    environment: config.glitchTip.environmentVariables,
                    networks: [network],
                    restart: "no",
                    depends_on: [`${id}-postgresql`, `${id}-redis`]
                },
                [`${id}-postgresql`]: {
                    image: config.postgresql.image,
                    container_name: `${id}-postgresql`,
                    environment: config.postgresql.environmentVariables,
                    networks: [network],
                    volumes: [config.postgresql.volume],
                    restart: 'always',
                    deploy: {
                        restart_policy: {
                            condition: 'on-failure',
                            delay: '5s',
                            max_attempts: 3,
                            window: '120s'
                        }
                    }
                },
                [`${id}-redis`]: {
                    image: config.redis.image,
                    container_name: `${id}-redis`,
                    networks: [network],
                    volumes: [config.redis.volume],
                    restart: 'always',
                    deploy: {
                        restart_policy: {
                            condition: 'on-failure',
                            delay: '5s',
                            max_attempts: 3,
                            window: '120s'
                        }
                    }
                }
            },
            networks: {
                [network]: {
                    external: true
                }
            },
            volumes: {
                ...volumeMounts,
                [config.postgresql.volume.split(':')[0]]: {
                    name: config.postgresql.volume.split(':')[0]
                },
                [config.redis.volume.split(':')[0]]: {
                    name: config.redis.volume.split(':')[0]
                }
            }
        };
        const composeFileDestination = `${workdir}/docker-compose.yaml`;
        await fs.writeFile(composeFileDestination, yaml.dump(composeFile));

        await executeDockerCmd({ dockerId: destinationDocker.id, command: `docker compose -f ${composeFileDestination} pull` })
        await executeDockerCmd({ dockerId: destinationDocker.id, command: `docker compose -f ${composeFileDestination} up --build -d` })

        return {}
    } catch ({ status, message }) {
        return errorHandler({ status, message })
    }
}
async function stopGlitchTipService(request: FastifyRequest<ServiceStartStop>) {
    try {
        const { id } = request.params;
        const teamId = request.user.teamId;
        const service = await getServiceFromDB({ id, teamId });
        const { destinationDockerId, destinationDocker } = service;
        if (destinationDockerId) {
            try {
                const found = await checkContainer({ dockerId: destinationDocker.id, container: id });
                if (found) {
                    await removeContainer({ id, dockerId: destinationDocker.id });
                }
            } catch (error) {
                console.error(error);
            }
            try {
                const found = await checkContainer({ dockerId: destinationDocker.id, container: `${id}-worker` });
                if (found) {
                    await removeContainer({ id: `${id}-worker`, dockerId: destinationDocker.id });
                }
            } catch (error) {
                console.error(error);
            }
            try {
                const found = await checkContainer({ dockerId: destinationDocker.id, container: `${id}-setup` });
                if (found) {
                    await removeContainer({ id: `${id}-setup`, dockerId: destinationDocker.id });
                }
            } catch (error) {
                console.error(error);
            }
            try {
                const found = await checkContainer({ dockerId: destinationDocker.id, container: `${id}-postgresql` });
                if (found) {
                    await removeContainer({ id: `${id}-postgresql`, dockerId: destinationDocker.id });
                }
            } catch (error) {
                console.error(error);
            }
            try {
                const found = await checkContainer({ dockerId: destinationDocker.id, container: `${id}-redis` });
                if (found) {
                    await removeContainer({ id: `${id}-redis`, dockerId: destinationDocker.id });
                }
            } catch (error) {
                console.error(error);
            }
        }
        return {}
    } catch ({ status, message }) {
        return errorHandler({ status, message })
    }
}


export async function activatePlausibleUsers(request: FastifyRequest<OnlyId>, reply: FastifyReply) {
    try {
        const { id } = request.params
        const teamId = request.user.teamId;
        const {
            destinationDockerId,
            destinationDocker,
            plausibleAnalytics: { postgresqlUser, postgresqlPassword, postgresqlDatabase }
        } = await getServiceFromDB({ id, teamId });
        if (destinationDockerId) {
            await executeDockerCmd({
                dockerId: destinationDocker.id,
                command: `docker exec ${id} 'psql -H postgresql://${postgresqlUser}:${postgresqlPassword}@localhost:5432/${postgresqlDatabase} -c "UPDATE users SET email_verified = true;"'`
            })
            return await reply.code(201).send()
        }
        throw { status: 500, message: 'Could not activate users.' }
    } catch ({ status, message }) {
        return errorHandler({ status, message })
    }
}
export async function cleanupPlausibleLogs(request: FastifyRequest<OnlyId>, reply: FastifyReply) {
    try {
        const { id } = request.params
        const teamId = request.user.teamId;
        const {
            destinationDockerId,
            destinationDocker,
        } = await getServiceFromDB({ id, teamId });
        if (destinationDockerId) {
            await executeDockerCmd({
                dockerId: destinationDocker.id,
                command: `docker exec ${id}-clickhouse sh -c "/usr/bin/clickhouse-client -q \\"SELECT name FROM system.tables WHERE name LIKE '%log%';\\"| xargs -I{} /usr/bin/clickhouse-client -q \"TRUNCATE TABLE system.{};\""`
            })
            return await reply.code(201).send()
        }
        throw { status: 500, message: 'Could cleanup logs.' }
    } catch ({ status, message }) {
        return errorHandler({ status, message })
    }
}
export async function activateWordpressFtp(request: FastifyRequest<ActivateWordpressFtp>, reply: FastifyReply) {
    const { id } = request.params
    const { ftpEnabled } = request.body;

    const { service: { destinationDocker: { id: dockerId } } } = await prisma.wordpress.findUnique({ where: { serviceId: id }, include: { service: { include: { destinationDocker: true } } } })

    const publicPort = await getFreePublicPort(id, dockerId);

    let ftpUser = cuid();
    let ftpPassword = generatePassword();

    const hostkeyDir = isDev ? '/tmp/hostkeys' : '/app/ssl/hostkeys';
    try {
        const data = await prisma.wordpress.update({
            where: { serviceId: id },
            data: { ftpEnabled },
            include: { service: { include: { destinationDocker: true } } }
        });
        const {
            service: { destinationDockerId, destinationDocker },
            ftpPublicPort,
            ftpUser: user,
            ftpPassword: savedPassword,
            ftpHostKey,
            ftpHostKeyPrivate
        } = data;
        const { network, engine } = destinationDocker;
        if (ftpEnabled) {
            if (user) ftpUser = user;
            if (savedPassword) ftpPassword = decrypt(savedPassword);

            const { stdout: password } = await asyncExecShell(
                `echo ${ftpPassword} | openssl passwd -1 -stdin`
            );
            if (destinationDockerId) {
                try {
                    await fs.stat(hostkeyDir);
                } catch (error) {
                    await asyncExecShell(`mkdir -p ${hostkeyDir}`);
                }
                if (!ftpHostKey) {
                    await asyncExecShell(
                        `ssh-keygen -t ed25519 -f ssh_host_ed25519_key -N "" -q -f ${hostkeyDir}/${id}.ed25519`
                    );
                    const { stdout: ftpHostKey } = await asyncExecShell(`cat ${hostkeyDir}/${id}.ed25519`);
                    await prisma.wordpress.update({
                        where: { serviceId: id },
                        data: { ftpHostKey: encrypt(ftpHostKey) }
                    });
                } else {
                    await asyncExecShell(`echo "${decrypt(ftpHostKey)}" > ${hostkeyDir}/${id}.ed25519`);
                }
                if (!ftpHostKeyPrivate) {
                    await asyncExecShell(`ssh-keygen -t rsa -b 4096 -N "" -f ${hostkeyDir}/${id}.rsa`);
                    const { stdout: ftpHostKeyPrivate } = await asyncExecShell(`cat ${hostkeyDir}/${id}.rsa`);
                    await prisma.wordpress.update({
                        where: { serviceId: id },
                        data: { ftpHostKeyPrivate: encrypt(ftpHostKeyPrivate) }
                    });
                } else {
                    await asyncExecShell(`echo "${decrypt(ftpHostKeyPrivate)}" > ${hostkeyDir}/${id}.rsa`);
                }

                await prisma.wordpress.update({
                    where: { serviceId: id },
                    data: {
                        ftpPublicPort: publicPort,
                        ftpUser: user ? undefined : ftpUser,
                        ftpPassword: savedPassword ? undefined : encrypt(ftpPassword)
                    }
                });

                try {
                    const isRunning = await checkContainer({ dockerId: destinationDocker.id, container: `${id}-ftp` });
                    if (isRunning) {
                        await executeDockerCmd({
                            dockerId: destinationDocker.id,
                            command: `docker stop -t 0 ${id}-ftp && docker rm ${id}-ftp`
                        })
                    }
                } catch (error) {
                    console.log(error);
                    //
                }
                const volumes = [
                    `${id}-wordpress-data:/home/${ftpUser}/wordpress`,
                    `${isDev ? hostkeyDir : '/var/lib/docker/volumes/coolify-ssl-certs/_data/hostkeys'
                    }/${id}.ed25519:/etc/ssh/ssh_host_ed25519_key`,
                    `${isDev ? hostkeyDir : '/var/lib/docker/volumes/coolify-ssl-certs/_data/hostkeys'
                    }/${id}.rsa:/etc/ssh/ssh_host_rsa_key`,
                    `${isDev ? hostkeyDir : '/var/lib/docker/volumes/coolify-ssl-certs/_data/hostkeys'
                    }/${id}.sh:/etc/sftp.d/chmod.sh`
                ];

                const compose: ComposeFile = {
                    version: '3.8',
                    services: {
                        [`${id}-ftp`]: {
                            image: `atmoz/sftp:alpine`,
                            command: `'${ftpUser}:${password.replace('\n', '').replace(/\$/g, '$$$')}:e:33'`,
                            extra_hosts: ['host.docker.internal:host-gateway'],
                            container_name: `${id}-ftp`,
                            volumes,
                            networks: [network],
                            depends_on: [],
                            restart: 'always'
                        }
                    },
                    networks: {
                        [network]: {
                            external: true
                        }
                    },
                    volumes: {
                        [`${id}-wordpress-data`]: {
                            external: true,
                            name: `${id}-wordpress-data`
                        }
                    }
                };
                await fs.writeFile(
                    `${hostkeyDir}/${id}.sh`,
                    `#!/bin/bash\nchmod 600 /etc/ssh/ssh_host_ed25519_key /etc/ssh/ssh_host_rsa_key\nuserdel -f xfs\nchown -R 33:33 /home/${ftpUser}/wordpress/`
                );
                await asyncExecShell(`chmod +x ${hostkeyDir}/${id}.sh`);
                await fs.writeFile(`${hostkeyDir}/${id}-docker-compose.yml`, yaml.dump(compose));
                await executeDockerCmd({
                    dockerId: destinationDocker.id,
                    command: `docker compose -f ${hostkeyDir}/${id}-docker-compose.yml up -d`
                })

            }
            return reply.code(201).send({
                publicPort,
                ftpUser,
                ftpPassword
            })
        } else {
            await prisma.wordpress.update({
                where: { serviceId: id },
                data: { ftpPublicPort: null }
            });
            try {
                await executeDockerCmd({
                    dockerId: destinationDocker.id,
                    command: `docker stop -t 0 ${id}-ftp && docker rm ${id}-ftp`
                })

            } catch (error) {
                //
            }
            await stopTcpHttpProxy(id, destinationDocker, ftpPublicPort);
            return {
            };
        }
    } catch ({ status, message }) {
        return errorHandler({ status, message })
    } finally {
        try {
            await asyncExecShell(
                `rm -fr ${hostkeyDir}/${id}-docker-compose.yml ${hostkeyDir}/${id}.ed25519 ${hostkeyDir}/${id}.ed25519.pub ${hostkeyDir}/${id}.rsa ${hostkeyDir}/${id}.rsa.pub ${hostkeyDir}/${id}.sh`
            );
        } catch (error) {
            console.log(error)
        }

    }

}<|MERGE_RESOLUTION|>--- conflicted
+++ resolved
@@ -30,7 +30,7 @@
 //             serviceSecret.forEach((secret) => {
 //                 environmentVariables[secret.name] = secret.value;
 //             });
-//         } 
+//         }
 //         config.newVolumes = {}
 //         for (const service of Object.entries(config.services)) {
 //             const name = service[0]
@@ -98,7 +98,7 @@
 
 //         }
 //         console.log(config.services)
-//         console.log(config.volumes) 
+//         console.log(config.volumes)
 
 //         // config.services[id] = JSON.parse(JSON.stringify(config.services[type]))
 //         // config.services[id].container_name = id
@@ -589,13 +589,11 @@
         if (type === 'moodle') {
             return await startMoodleService(request)
         }
-<<<<<<< HEAD
+        if (type === 'appwrite') {
+            return await startAppWriteService(request)
+        }
         if (type === 'glitchTip') {
             return await startGlitchTipService(request)
-=======
-        if (type === 'appwrite') {
-            return await startAppWriteService(request)
->>>>>>> 8b5c7c94
         }
         throw `Service type ${type} not supported.`
     } catch (error) {
