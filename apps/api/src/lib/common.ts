import { exec } from 'node:child_process'
import util from 'util';
import fs from 'fs/promises';
import yaml from 'js-yaml';
import forge from 'node-forge';
import { uniqueNamesGenerator, adjectives, colors, animals } from 'unique-names-generator';
import type { Config } from 'unique-names-generator';
import generator from 'generate-password';
import crypto from 'crypto';
import { promises as dns } from 'dns';
import { PrismaClient } from '@prisma/client';
import cuid from 'cuid';
import os from 'os';
import sshConfig from 'ssh-config'

import { checkContainer, removeContainer } from './docker';
import { day } from './dayjs';
import * as serviceFields from './services/serviceFields'
import { saveBuildLog } from './buildPacks/common';
import { scheduler } from './scheduler';
import { supportedServiceTypesAndVersions } from './services/supportedVersions';
import { includeServices } from './services/common';

<<<<<<< HEAD
export const version = '3.10.0';
=======
export const version = '3.9.4';
>>>>>>> dde2772e
export const isDev = process.env.NODE_ENV === 'development';

const algorithm = 'aes-256-ctr';
const customConfig: Config = {
	dictionaries: [adjectives, colors, animals],
	style: 'capital',
	separator: ' ',
	length: 3
};

export const defaultProxyImage = `coolify-haproxy-alpine:latest`;
export const defaultProxyImageTcp = `coolify-haproxy-tcp-alpine:latest`;
export const defaultProxyImageHttp = `coolify-haproxy-http-alpine:latest`;
export const defaultTraefikImage = `traefik:v2.8`;
export function getAPIUrl() {
	if (process.env.GITPOD_WORKSPACE_URL) {
		const { href } = new URL(process.env.GITPOD_WORKSPACE_URL)
		const newURL = href.replace('https://', 'https://3001-').replace(/\/$/, '')
		return newURL
	}
	if (process.env.CODESANDBOX_HOST) {
		return `https://${process.env.CODESANDBOX_HOST.replace(/\$PORT/, '3001')}`
	}
	return isDev ? 'http://localhost:3001' : 'http://localhost:3000';
}

export function getUIUrl() {
	if (process.env.GITPOD_WORKSPACE_URL) {
		const { href } = new URL(process.env.GITPOD_WORKSPACE_URL)
		const newURL = href.replace('https://', 'https://3000-').replace(/\/$/, '')
		return newURL
	}
	if (process.env.CODESANDBOX_HOST) {
		return `https://${process.env.CODESANDBOX_HOST.replace(/\$PORT/, '3000')}`
	}
	return 'http://localhost:3000';
}

const mainTraefikEndpoint = isDev
	? `${getAPIUrl()}/webhooks/traefik/main.json`
	: 'http://coolify:3000/webhooks/traefik/main.json';

const otherTraefikEndpoint = isDev
	? `${getAPIUrl()}/webhooks/traefik/other.json`
	: 'http://coolify:3000/webhooks/traefik/other.json';


export const uniqueName = (): string => uniqueNamesGenerator(customConfig);
export const asyncExecShell = util.promisify(exec);
export const asyncExecShellStream = async ({ debug, buildId, applicationId, command, engine }: { debug: boolean, buildId: string, applicationId: string, command: string, engine: string }) => {
	return await new Promise(async (resolve, reject) => {
		const { execaCommand } = await import('execa')
		const subprocess = execaCommand(command, { env: { DOCKER_BUILDKIT: "1", DOCKER_HOST: engine } })
		if (debug) {
			subprocess.stdout.on('data', async (data) => {
				const stdout = data.toString();
				const array = stdout.split('\n')
				for (const line of array) {
					if (line !== '\n' && line !== '') {
						await saveBuildLog({
							line: `${line.replace('\n', '')}`,
							buildId,
							applicationId
						});
					}
				}
			})
			subprocess.stderr.on('data', async (data) => {
				const stderr = data.toString();
				const array = stderr.split('\n')
				for (const line of array) {
					if (line !== '\n' && line !== '') {
						await saveBuildLog({
							line: `${line.replace('\n', '')}`,
							buildId,
							applicationId
						});
					}
				}
			})
		}
		subprocess.on('exit', async (code) => {
			await asyncSleep(1000);
			if (code === 0) {
				resolve(code)
			} else {
				reject(code)
			}
		})
	})
}

export const asyncSleep = (delay: number): Promise<unknown> =>
	new Promise((resolve) => setTimeout(resolve, delay));
export const prisma = new PrismaClient({
	errorFormat: 'minimal',
	// log: [
	// 	{
	// 	  emit: 'event',
	// 	  level: 'query',
	// 	},
	// 	{
	// 	  emit: 'stdout',
	// 	  level: 'error',
	// 	},
	// 	{
	// 	  emit: 'stdout',
	// 	  level: 'info',
	// 	},
	// 	{
	// 	  emit: 'stdout',
	// 	  level: 'warn',
	// 	},
	//   ],
});

// prisma.$on('query', (e) => {
// console.log({e})
// console.log('Query: ' + e.query)
// console.log('Params: ' + e.params)
// console.log('Duration: ' + e.duration + 'ms')
//   })
export const base64Encode = (text: string): string => {
	return Buffer.from(text).toString('base64');
};
export const base64Decode = (text: string): string => {
	return Buffer.from(text, 'base64').toString('ascii');
};
export const decrypt = (hashString: string) => {
	if (hashString) {
		try {
			const hash = JSON.parse(hashString);
			const decipher = crypto.createDecipheriv(
				algorithm,
				process.env['COOLIFY_SECRET_KEY'],
				Buffer.from(hash.iv, 'hex')
			);
			const decrpyted = Buffer.concat([
				decipher.update(Buffer.from(hash.content, 'hex')),
				decipher.final()
			]);
			return decrpyted.toString();
		} catch (error) {
			console.log({ decryptionError: error.message })
			return hashString
		}

	}
};
export const encrypt = (text: string) => {
	if (text) {
		const iv = crypto.randomBytes(16);
		const cipher = crypto.createCipheriv(algorithm, process.env['COOLIFY_SECRET_KEY'], iv);
		const encrypted = Buffer.concat([cipher.update(text), cipher.final()]);
		return JSON.stringify({
			iv: iv.toString('hex'),
			content: encrypted.toString('hex')
		});
	}
};



export async function checkDoubleBranch(branch: string, projectId: number): Promise<boolean> {
	const applications = await prisma.application.findMany({ where: { branch, projectId } });
	return applications.length > 1;
}
export async function isDNSValid(hostname: any, domain: string): Promise<any> {
	const { isIP } = await import('is-ip');
	const { DNSServers } = await listSettings();
	if (DNSServers) {
		dns.setServers([...DNSServers.split(',')]);
	}
	let resolves = [];
	try {
		if (isIP(hostname)) {
			resolves = [hostname];
		} else {
			resolves = await dns.resolve4(hostname);
		}
	} catch (error) {
		throw 'Invalid DNS.'
	}

	try {
		let ipDomainFound = false;
		const dnsResolve = await dns.resolve4(domain);
		if (dnsResolve.length > 0) {
			for (const ip of dnsResolve) {
				if (resolves.includes(ip)) {
					ipDomainFound = true;
				}
			}
		}
		if (!ipDomainFound) throw false;
	} catch (error) {
		throw 'DNS not set'
	}
}


export function getDomain(domain: string): string {
	return domain?.replace('https://', '').replace('http://', '');
}

export async function isDomainConfigured({
	id,
	fqdn,
	checkOwn = false,
	remoteIpAddress = undefined
}: {
	id: string;
	fqdn: string;
	checkOwn?: boolean;
	remoteIpAddress?: string;
}): Promise<boolean> {
	const domain = getDomain(fqdn);
	const nakedDomain = domain.replace('www.', '');
	const foundApp = await prisma.application.findFirst({
		where: {
			OR: [
				{ fqdn: { endsWith: `//${nakedDomain}` } },
				{ fqdn: { endsWith: `//www.${nakedDomain}` } }
			],
			id: { not: id },
			destinationDocker: {
				remoteIpAddress,
			}
		},
		select: { fqdn: true }
	});
	const foundService = await prisma.service.findFirst({
		where: {
			OR: [
				{ fqdn: { endsWith: `//${nakedDomain}` } },
				{ fqdn: { endsWith: `//www.${nakedDomain}` } },
				{ minio: { apiFqdn: { endsWith: `//${nakedDomain}` } } },
				{ minio: { apiFqdn: { endsWith: `//www.${nakedDomain}` } } }
			],
			id: { not: checkOwn ? undefined : id },
			destinationDocker: {
				remoteIpAddress
			}
		},
		select: { fqdn: true }
	});

	const coolifyFqdn = await prisma.setting.findFirst({
		where: {
			OR: [
				{ fqdn: { endsWith: `//${nakedDomain}` } },
				{ fqdn: { endsWith: `//www.${nakedDomain}` } }
			],
			id: { not: id }
		},
		select: { fqdn: true }
	});
	return !!(foundApp || foundService || coolifyFqdn);
}

export async function getContainerUsage(dockerId: string, container: string): Promise<any> {
	try {
		const { stdout } = await executeDockerCmd({ dockerId, command: `docker container stats ${container} --no-stream --no-trunc --format "{{json .}}"` })
		return JSON.parse(stdout);
	} catch (err) {
		return {
			MemUsage: 0,
			CPUPerc: 0,
			NetIO: 0
		};
	}
}

export async function checkDomainsIsValidInDNS({ hostname, fqdn, dualCerts }): Promise<any> {
	const { isIP } = await import('is-ip');
	const domain = getDomain(fqdn);
	const domainDualCert = domain.includes('www.') ? domain.replace('www.', '') : `www.${domain}`;

	const { DNSServers } = await listSettings();
	if (DNSServers) {
		dns.setServers([...DNSServers.split(',')]);
	}

	let resolves = [];
	try {
		if (isIP(hostname)) {
			resolves = [hostname];
		} else {
			resolves = await dns.resolve4(hostname);
		}
	} catch (error) {
		throw { status: 500, message: `Could not determine IP address for ${hostname}.` }
	}

	if (dualCerts) {
		try {
			const ipDomain = await dns.resolve4(domain);
			const ipDomainDualCert = await dns.resolve4(domainDualCert);

			let ipDomainFound = false;
			let ipDomainDualCertFound = false;

			for (const ip of ipDomain) {
				if (resolves.includes(ip)) {
					ipDomainFound = true;
				}
			}
			for (const ip of ipDomainDualCert) {
				if (resolves.includes(ip)) {
					ipDomainDualCertFound = true;
				}
			}
			if (ipDomainFound && ipDomainDualCertFound) return { status: 200 };
			throw { status: 500, message: `DNS not set correctly or propogated.<br>Please check your DNS settings.` }
		} catch (error) {
			throw { status: 500, message: `DNS not set correctly or propogated.<br>Please check your DNS settings.` }
		}
	} else {
		try {
			const ipDomain = await dns.resolve4(domain);
			let ipDomainFound = false;
			for (const ip of ipDomain) {
				if (resolves.includes(ip)) {
					ipDomainFound = true;
				}
			}
			if (ipDomainFound) return { status: 200 };
			throw { status: 500, message: `DNS not set correctly or propogated.<br>Please check your DNS settings.` }
		} catch (error) {
			throw { status: 500, message: `DNS not set correctly or propogated.<br>Please check your DNS settings.` }
		}
	}
}
export function generateTimestamp(): string {
	return `${day().format('HH:mm:ss.SSS')}`;
}

export async function listServicesWithIncludes(): Promise<any> {
	return await prisma.service.findMany({
		include: includeServices,
		orderBy: { createdAt: 'desc' }
	});
}

export const supportedDatabaseTypesAndVersions = [
	{
		name: 'mongodb',
		fancyName: 'MongoDB',
		baseImage: 'bitnami/mongodb',
		baseImageARM: 'mongo',
		versions: ['5.0', '4.4', '4.2'],
		versionsARM: ['5.0', '4.4', '4.2']
	},
	{
		name: 'mysql',
		fancyName: 'MySQL',
		baseImage: 'bitnami/mysql',
		baseImageARM: 'mysql',
		versions: ['8.0', '5.7'],
		versionsARM: ['8.0', '5.7']
	},
	{
		name: 'mariadb',
		fancyName: 'MariaDB',
		baseImage: 'bitnami/mariadb',
		baseImageARM: 'mariadb',
		versions: ['10.8', '10.7', '10.6', '10.5', '10.4', '10.3', '10.2'],
		versionsARM: ['10.8', '10.7', '10.6', '10.5', '10.4', '10.3', '10.2']
	},
	{
		name: 'postgresql',
		fancyName: 'PostgreSQL',
		baseImage: 'bitnami/postgresql',
		baseImageARM: 'postgres',
		versions: ['14.5.0', '13.8.0', '12.12.0', '11.17.0', '10.22.0'],
		versionsARM: ['14.5', '13.8', '12.12', '11.17', '10.22']
	},
	{
		name: 'redis',
		fancyName: 'Redis',
		baseImage: 'bitnami/redis',
		baseImageARM: 'redis',
		versions: ['7.0', '6.2', '6.0', '5.0'],
		versionsARM: ['7.0', '6.2', '6.0', '5.0']
	},
	{
		name: 'couchdb',
		fancyName: 'CouchDB',
		baseImage: 'bitnami/couchdb',
		baseImageARM: 'couchdb',
		versions: ['3.2.2', '3.1.2', '2.3.1'],
		versionsARM: ['3.2.2', '3.1.2', '2.3.1']
	},
	{
		name: 'edgedb',
		fancyName: 'EdgeDB',
		baseImage: 'edgedb/edgedb',
		versions: ['latest', '2.1', '2.0', '1.4']
	}
];

export async function getFreeSSHLocalPort(id: string): Promise<number | boolean> {
	const { default: isReachable } = await import('is-port-reachable');
	const { remoteIpAddress, sshLocalPort } = await prisma.destinationDocker.findUnique({ where: { id } })
	if (sshLocalPort) {
		return Number(sshLocalPort)
	}

	const data = await prisma.setting.findFirst();
	const { minPort, maxPort } = data;

	const ports = await prisma.destinationDocker.findMany({ where: { sshLocalPort: { not: null }, remoteIpAddress: { not: remoteIpAddress } } })

	const alreadyConfigured = await prisma.destinationDocker.findFirst({
		where: {
			remoteIpAddress, id: { not: id }, sshLocalPort: { not: null }
		}
	})
	if (alreadyConfigured?.sshLocalPort) {
		await prisma.destinationDocker.update({ where: { id }, data: { sshLocalPort: alreadyConfigured.sshLocalPort } })
		return Number(alreadyConfigured.sshLocalPort)
	}
	const range = generateRangeArray(minPort, maxPort)
	const availablePorts = range.filter(port => !ports.map(p => p.sshLocalPort).includes(port))
	for (const port of availablePorts) {
		const found = await isReachable(port, { host: 'localhost' })
		if (!found) {
			await prisma.destinationDocker.update({ where: { id }, data: { sshLocalPort: Number(port) } })
			return Number(port)
		}
	}
	return false
}

export async function createRemoteEngineConfiguration(id: string) {
	const homedir = os.homedir();
	const sshKeyFile = `/tmp/id_rsa-${id}`
	const localPort = await getFreeSSHLocalPort(id);
	const { sshKey: { privateKey }, remoteIpAddress, remotePort, remoteUser } = await prisma.destinationDocker.findFirst({ where: { id }, include: { sshKey: true } })
	await fs.writeFile(sshKeyFile, decrypt(privateKey) + '\n', { encoding: 'utf8', mode: 400 })
	// Needed for remote docker compose
	const { stdout: numberOfSSHAgentsRunning } = await asyncExecShell(`ps ax | grep [s]sh-agent | grep coolify-ssh-agent.pid | grep -v grep | wc -l`)
	if (numberOfSSHAgentsRunning !== '' && Number(numberOfSSHAgentsRunning.trim()) == 0) {
		try {
			await fs.stat(`/tmp/coolify-ssh-agent.pid`)
			await fs.rm(`/tmp/coolify-ssh-agent.pid`)
		} catch (error) { }
		await asyncExecShell(`eval $(ssh-agent -sa /tmp/coolify-ssh-agent.pid)`)
	}
	await asyncExecShell(`SSH_AUTH_SOCK=/tmp/coolify-ssh-agent.pid ssh-add -q ${sshKeyFile}`)

	const { stdout: numberOfSSHTunnelsRunning } = await asyncExecShell(`ps ax | grep 'ssh -F /dev/null -o StrictHostKeyChecking no -fNL ${localPort}:localhost:${remotePort}' | grep -v grep | wc -l`)
	if (numberOfSSHTunnelsRunning !== '' && Number(numberOfSSHTunnelsRunning.trim()) == 0) {
		try {
			await asyncExecShell(`SSH_AUTH_SOCK=/tmp/coolify-ssh-agent.pid ssh -F /dev/null -o "StrictHostKeyChecking no" -fNL ${localPort}:localhost:${remotePort} ${remoteUser}@${remoteIpAddress}`)
		} catch (error) { }

	}
	const config = sshConfig.parse('')
	const found = config.find({ Host: remoteIpAddress })
	if (!found) {
		config.append({
			Host: remoteIpAddress,
			Hostname: 'localhost',
			Port: localPort.toString(),
			User: remoteUser,
			IdentityFile: sshKeyFile,
			StrictHostKeyChecking: 'no'
		})
	}
	try {
		await fs.stat(`${homedir}/.ssh/`)
	} catch (error) {
		await fs.mkdir(`${homedir}/.ssh/`)
	}
	return await fs.writeFile(`${homedir}/.ssh/config`, sshConfig.stringify(config))
}
export async function executeDockerCmd({ debug, buildId, applicationId, dockerId, command }: { debug?: boolean, buildId?: string, applicationId?: string, dockerId: string, command: string }): Promise<any> {
	let { remoteEngine, remoteIpAddress, engine } = await prisma.destinationDocker.findUnique({ where: { id: dockerId } })
	if (remoteEngine) {
		await createRemoteEngineConfiguration(dockerId)
		engine = `ssh://${remoteIpAddress}`
	} else {
		engine = 'unix:///var/run/docker.sock'
	}
	if (process.env.CODESANDBOX_HOST) {
		if (command.startsWith('docker compose')) {
			command = command.replace(/docker compose/gi, 'docker-compose')
		}
	}
	if (command.startsWith(`docker build --progress plain`)) {
		return await asyncExecShellStream({ debug, buildId, applicationId, command, engine });
	}
	return await asyncExecShell(
		`DOCKER_BUILDKIT=1 DOCKER_HOST="${engine}" ${command}`
	);

}
export async function startTraefikProxy(id: string): Promise<void> {
	const { engine, network, remoteEngine, remoteIpAddress } = await prisma.destinationDocker.findUnique({ where: { id } })
	const found = await checkContainer({ dockerId: id, container: 'coolify-proxy', remove: true });
	const { id: settingsId, ipv4, ipv6 } = await listSettings();

	if (!found) {
		const { stdout: coolifyNetwork } = await executeDockerCmd({ dockerId: id, command: `docker network ls --filter 'name=coolify-infra' --no-trunc --format "{{json .}}"` })

		if (!coolifyNetwork) {
			await executeDockerCmd({ dockerId: id, command: `docker network create --attachable coolify-infra` })
		}
		const { stdout: Config } = await executeDockerCmd({ dockerId: id, command: `docker network inspect ${network} --format '{{json .IPAM.Config }}'` })
		const ip = JSON.parse(Config)[0].Gateway;
		let traefikUrl = mainTraefikEndpoint
		if (remoteEngine) {
			let ip = null
			if (isDev) {
				ip = getAPIUrl()
			} else {
				ip = `http://${ipv4 || ipv6}:3000`
			}
			traefikUrl = `${ip}/webhooks/traefik/remote/${id}`
		}
		await executeDockerCmd({
			dockerId: id,
			command: `docker run --restart always \
			--add-host 'host.docker.internal:host-gateway' \
			${ip ? `--add-host 'host.docker.internal:${ip}'` : ''} \
			-v coolify-traefik-letsencrypt:/etc/traefik/acme \
			-v /var/run/docker.sock:/var/run/docker.sock \
			--network coolify-infra \
			-p "80:80" \
			-p "443:443" \
			--name coolify-proxy \
			-d ${defaultTraefikImage} \
			--entrypoints.web.address=:80 \
			--entrypoints.web.forwardedHeaders.insecure=true \
			--entrypoints.websecure.address=:443 \
			--entrypoints.websecure.forwardedHeaders.insecure=true \
			--providers.docker=true \
			--providers.docker.exposedbydefault=false \
			--providers.http.endpoint=${traefikUrl} \
			--providers.http.pollTimeout=5s \
			--certificatesresolvers.letsencrypt.acme.httpchallenge=true \
			--certificatesresolvers.letsencrypt.acme.storage=/etc/traefik/acme/acme.json \
			--certificatesresolvers.letsencrypt.acme.httpchallenge.entrypoint=web \
			--log.level=error`
		})
		await prisma.setting.update({ where: { id: settingsId }, data: { proxyHash: null } });
		await prisma.destinationDocker.update({
			where: { id },
			data: { isCoolifyProxyUsed: true }
		});
	}
	// Configure networks for local docker engine
	if (engine) {
		const destinations = await prisma.destinationDocker.findMany({ where: { engine } });
		for (const destination of destinations) {
			await configureNetworkTraefikProxy(destination);
		}
	}
	// Configure networks for remote docker engine
	if (remoteEngine) {
		const destinations = await prisma.destinationDocker.findMany({ where: { remoteIpAddress } });
		for (const destination of destinations) {
			await configureNetworkTraefikProxy(destination);
		}
	}
}

export async function configureNetworkTraefikProxy(destination: any): Promise<void> {
	const { id } = destination
	const { stdout: networks } = await executeDockerCmd({
		dockerId: id,
		command:
			`docker ps -a --filter name=coolify-proxy --format '{{json .Networks}}'`
	});
	const configuredNetworks = networks.replace(/"/g, '').replace('\n', '').split(',');
	if (!configuredNetworks.includes(destination.network)) {
		await executeDockerCmd({ dockerId: destination.id, command: `docker network connect ${destination.network} coolify-proxy` })
	}
}

export async function stopTraefikProxy(
	id: string
): Promise<{ stdout: string; stderr: string } | Error> {
	const found = await checkContainer({ dockerId: id, container: 'coolify-proxy' });
	await prisma.destinationDocker.update({
		where: { id },
		data: { isCoolifyProxyUsed: false }
	});
	const { id: settingsId } = await prisma.setting.findFirst({});
	await prisma.setting.update({ where: { id: settingsId }, data: { proxyHash: null } });
	try {
		if (found) {
			await executeDockerCmd({
				dockerId: id,
				command:
					`docker stop -t 0 coolify-proxy && docker rm coolify-proxy`
			});

		}
	} catch (error) {
		return error;
	}
}

export async function listSettings(): Promise<any> {
	const settings = await prisma.setting.findFirst({});
	if (settings.proxyPassword) settings.proxyPassword = decrypt(settings.proxyPassword);
	return settings;
}


export function generatePassword({ length = 24, symbols = false, isHex = false }: { length?: number, symbols?: boolean, isHex?: boolean } | null): string {
	if (isHex) {
		return crypto.randomBytes(length).toString("hex");
	}
	const password = generator.generate({
		length,
		numbers: true,
		strict: true,
		symbols
	});

	return password;
}

type DatabaseConfiguration = {
	volume: string;
	image: string;
	command?: string;
	ulimits: Record<string, unknown>;
	privatePort: number;
	environmentVariables: {
		MYSQL_DATABASE: string;
		MYSQL_PASSWORD: string;
		MYSQL_ROOT_USER: string;
		MYSQL_USER: string;
		MYSQL_ROOT_PASSWORD: string;
	};
}
	| {
		volume: string;
		image: string;
		command?: string;
		ulimits: Record<string, unknown>;
		privatePort: number;
		environmentVariables: {
			MONGO_INITDB_ROOT_USERNAME?: string;
			MONGO_INITDB_ROOT_PASSWORD?: string;
			MONGODB_ROOT_USER?: string;
			MONGODB_ROOT_PASSWORD?: string;
		};
	}
	| {
		volume: string;
		image: string;
		command?: string;
		ulimits: Record<string, unknown>;
		privatePort: number;
		environmentVariables: {
			MARIADB_ROOT_USER: string;
			MARIADB_ROOT_PASSWORD: string;
			MARIADB_USER: string;
			MARIADB_PASSWORD: string;
			MARIADB_DATABASE: string;
		};
	}
	| {
		volume: string;
		image: string;
		command?: string;
		ulimits: Record<string, unknown>;
		privatePort: number;
		environmentVariables: {
			POSTGRES_PASSWORD?: string;
			POSTGRES_USER?: string;
			POSTGRES_DB?: string;
			POSTGRESQL_POSTGRES_PASSWORD?: string;
			POSTGRESQL_USERNAME?: string;
			POSTGRESQL_PASSWORD?: string;
			POSTGRESQL_DATABASE?: string;
		};
	}
	| {
		volume: string;
		image: string;
		command?: string;
		ulimits: Record<string, unknown>;
		privatePort: number;
		environmentVariables: {
			REDIS_AOF_ENABLED: string;
			REDIS_PASSWORD: string;
		};
	}
	| {
		volume: string;
		image: string;
		command?: string;
		ulimits: Record<string, unknown>;
		privatePort: number;
		environmentVariables: {
			COUCHDB_PASSWORD: string;
			COUCHDB_USER: string;
		};
	}
	| {
		volume: string;
		image: string;
		command?: string;
		ulimits: Record<string, unknown>;
		privatePort: number;
		environmentVariables: {
			EDGEDB_SERVER_PASSWORD: string;
			EDGEDB_SERVER_USER: string;
			EDGEDB_SERVER_DATABASE: string;
			EDGEDB_SERVER_TLS_CERT_MODE: string;
		};
	}
export function generateDatabaseConfiguration(database: any, arch: string): DatabaseConfiguration {
	const {
		id,
		dbUser,
		dbUserPassword,
		rootUser,
		rootUserPassword,
		defaultDatabase,
		version,
		type,
		settings: { appendOnly }
	} = database;
	const baseImage = getDatabaseImage(type, arch);
	if (type === 'mysql') {
		const configuration = {
			privatePort: 3306,
			environmentVariables: {
				MYSQL_USER: dbUser,
				MYSQL_PASSWORD: dbUserPassword,
				MYSQL_ROOT_PASSWORD: rootUserPassword,
				MYSQL_ROOT_USER: rootUser,
				MYSQL_DATABASE: defaultDatabase
			},
			image: `${baseImage}:${version}`,
			volume: `${id}-${type}-data:/bitnami/mysql/data`,
			ulimits: {}
		}
		if (isARM(arch)) {
			configuration.volume = `${id}-${type}-data:/var/lib/mysql`;
		}
		return configuration
	} else if (type === 'mariadb') {
		const configuration: DatabaseConfiguration = {
			privatePort: 3306,
			environmentVariables: {
				MARIADB_ROOT_USER: rootUser,
				MARIADB_ROOT_PASSWORD: rootUserPassword,
				MARIADB_USER: dbUser,
				MARIADB_PASSWORD: dbUserPassword,
				MARIADB_DATABASE: defaultDatabase
			},
			image: `${baseImage}:${version}`,
			volume: `${id}-${type}-data:/bitnami/mariadb`,
			ulimits: {}
		};
		if (isARM(arch)) {
			configuration.volume = `${id}-${type}-data:/var/lib/mysql`;
		}
		return configuration
	} else if (type === 'mongodb') {
		const configuration: DatabaseConfiguration = {
			privatePort: 27017,
			environmentVariables: {
				MONGODB_ROOT_USER: rootUser,
				MONGODB_ROOT_PASSWORD: rootUserPassword
			},
			image: `${baseImage}:${version}`,
			volume: `${id}-${type}-data:/bitnami/mongodb`,
			ulimits: {}
		};
		if (isARM(arch)) {
			configuration.environmentVariables = {
				MONGO_INITDB_ROOT_USERNAME: rootUser,
				MONGO_INITDB_ROOT_PASSWORD: rootUserPassword
			}
			configuration.volume = `${id}-${type}-data:/data/db`;
		}
		return configuration
	} else if (type === 'postgresql') {
		const configuration: DatabaseConfiguration = {
			privatePort: 5432,
			environmentVariables: {
				POSTGRESQL_POSTGRES_PASSWORD: rootUserPassword,
				POSTGRESQL_PASSWORD: dbUserPassword,
				POSTGRESQL_USERNAME: dbUser,
				POSTGRESQL_DATABASE: defaultDatabase
			},
			image: `${baseImage}:${version}`,
			volume: `${id}-${type}-data:/bitnami/postgresql`,
			ulimits: {}
		}
		if (isARM(arch)) {
			configuration.volume = `${id}-${type}-data:/var/lib/postgresql`;
			configuration.environmentVariables = {
				POSTGRES_PASSWORD: dbUserPassword,
				POSTGRES_USER: dbUser,
				POSTGRES_DB: defaultDatabase
			}
		}
		return configuration
	} else if (type === 'redis') {
		const configuration: DatabaseConfiguration = {
			privatePort: 6379,
			command: undefined,
			environmentVariables: {
				REDIS_PASSWORD: dbUserPassword,
				REDIS_AOF_ENABLED: appendOnly ? 'yes' : 'no'
			},
			image: `${baseImage}:${version}`,
			volume: `${id}-${type}-data:/bitnami/redis/data`,
			ulimits: {}
		};
		if (isARM(arch)) {
			configuration.volume = `${id}-${type}-data:/data`;
			configuration.command = `/usr/local/bin/redis-server --appendonly ${appendOnly ? 'yes' : 'no'} --requirepass ${dbUserPassword}`;
		}
		return configuration
	} else if (type === 'couchdb') {
		const configuration: DatabaseConfiguration = {
			privatePort: 5984,
			environmentVariables: {
				COUCHDB_PASSWORD: dbUserPassword,
				COUCHDB_USER: dbUser
			},
			image: `${baseImage}:${version}`,
			volume: `${id}-${type}-data:/bitnami/couchdb`,
			ulimits: {}
		};
		if (isARM(arch)) {
			configuration.volume = `${id}-${type}-data:/opt/couchdb/data`;
		}
		return configuration
	} else if (type === 'edgedb') {
		const configuration: DatabaseConfiguration = {
			privatePort: 5656,
			environmentVariables: {
				EDGEDB_SERVER_PASSWORD: rootUserPassword,
				EDGEDB_SERVER_USER: rootUser,
				EDGEDB_SERVER_DATABASE: defaultDatabase,
				EDGEDB_SERVER_TLS_CERT_MODE: 'generate_self_signed'
			},
			image: `${baseImage}:${version}`,
			volume: `${id}-${type}-data:/var/lib/edgedb/data`,
			ulimits: {}
		};
		return configuration
	}
}
export function isARM(arch: string) {
	if (arch === 'arm' || arch === 'arm64') {
		return true
	}
	return false
}
export function getDatabaseImage(type: string, arch: string): string {
	const found = supportedDatabaseTypesAndVersions.find((t) => t.name === type);
	if (found) {
		if (isARM(arch)) {
			return found.baseImageARM || found.baseImage
		}
		return found.baseImage;
	}
	return '';
}

export function getDatabaseVersions(type: string, arch: string): string[] {
	const found = supportedDatabaseTypesAndVersions.find((t) => t.name === type);
	if (found) {
		if (isARM(arch)) {
			return found.versionsARM || found.versions
		}
		return found.versions;
	}
	return [];
}


export type ComposeFile = {
	version: ComposerFileVersion;
	services: Record<string, ComposeFileService>;
	networks: Record<string, ComposeFileNetwork>;
	volumes?: Record<string, ComposeFileVolume>;
};

export type ComposeFileService = {
	container_name: string;
	image?: string;
	networks: string[];
	environment?: Record<string, unknown>;
	volumes?: string[];
	ulimits?: unknown;
	labels?: string[];
	env_file?: string[];
	extra_hosts?: string[];
	restart: ComposeFileRestartOption;
	depends_on?: string[];
	command?: string;
	ports?: string[];
	build?: {
		context: string;
		dockerfile: string;
		args?: Record<string, unknown>;
	} | string;
	deploy?: {
		restart_policy?: {
			condition?: string;
			delay?: string;
			max_attempts?: number;
			window?: string;
		};
	};
};

export type ComposerFileVersion =
	| '3.8'
	| '3.7'
	| '3.6'
	| '3.5'
	| '3.4'
	| '3.3'
	| '3.2'
	| '3.1'
	| '3.0'
	| '2.4'
	| '2.3'
	| '2.2'
	| '2.1'
	| '2.0';

export type ComposeFileRestartOption = 'no' | 'always' | 'on-failure' | 'unless-stopped';

export type ComposeFileNetwork = {
	external: boolean;
};

export type ComposeFileVolume = {
	external?: boolean;
	name?: string;
};

export async function makeLabelForStandaloneDatabase({ id, image, volume }) {
	const database = await prisma.database.findFirst({ where: { id } });
	delete database.destinationDockerId;
	delete database.createdAt;
	delete database.updatedAt;
	return [
		'coolify.managed=true',
		`coolify.version=${version}`,
		`coolify.type=standalone-database`,
		`coolify.configuration=${base64Encode(
			JSON.stringify({
				version,
				image,
				volume,
				...database
			})
		)}`
	];
}
export const createDirectories = async ({
	repository,
	buildId
}: {
	repository: string;
	buildId: string;
}): Promise<{ workdir: string; repodir: string }> => {
	const repodir = `/tmp/build-sources/${repository}/`;
	const workdir = `/tmp/build-sources/${repository}/${buildId}`;
	let workdirFound = false;
	try {
		workdirFound = !!(await fs.stat(workdir));
	} catch (error) { }
	if (workdirFound) {
		await asyncExecShell(`rm -fr ${workdir}`);
	}
	await asyncExecShell(`mkdir -p ${workdir}`);
	return {
		workdir,
		repodir
	};
};


export async function stopDatabaseContainer(
	database: any
): Promise<boolean> {
	let everStarted = false;
	const {
		id,
		destinationDockerId,
		destinationDocker: { engine, id: dockerId }
	} = database;
	if (destinationDockerId) {
		try {
			const { stdout } = await executeDockerCmd({ dockerId, command: `docker inspect --format '{{json .State}}' ${id}` })

			if (stdout) {
				everStarted = true;
				await removeContainer({ id, dockerId });
			}
		} catch (error) {
			//
		}
	}
	return everStarted;
}


export async function stopTcpHttpProxy(
	id: string,
	destinationDocker: any,
	publicPort: number,
	forceName: string = null
): Promise<{ stdout: string; stderr: string } | Error> {
	const { id: dockerId } = destinationDocker;
	let container = `${id}-${publicPort}`;
	if (forceName) container = forceName;
	const found = await checkContainer({ dockerId, container });
	try {
		if (found) {
			return await executeDockerCmd({
				dockerId,
				command:
					`docker stop -t 0 ${container} && docker rm ${container}`
			});

		}
	} catch (error) {
		return error;
	}
}


export async function updatePasswordInDb(database, user, newPassword, isRoot) {
	const {
		id,
		type,
		rootUser,
		rootUserPassword,
		dbUser,
		dbUserPassword,
		defaultDatabase,
		destinationDockerId,
		destinationDocker: { id: dockerId }
	} = database;
	if (destinationDockerId) {
		if (type === 'mysql') {
			await executeDockerCmd({
				dockerId,
				command: `docker exec ${id} mysql -u ${rootUser} -p${rootUserPassword} -e \"ALTER USER '${user}'@'%' IDENTIFIED WITH caching_sha2_password BY '${newPassword}';\"`
			})
		} else if (type === 'mariadb') {
			await executeDockerCmd({
				dockerId,
				command: `docker exec ${id} mysql -u ${rootUser} -p${rootUserPassword} -e \"SET PASSWORD FOR '${user}'@'%' = PASSWORD('${newPassword}');\"`
			})

		} else if (type === 'postgresql') {
			if (isRoot) {
				await executeDockerCmd({
					dockerId,
					command: `docker exec ${id} psql postgresql://postgres:${rootUserPassword}@${id}:5432/${defaultDatabase} -c "ALTER role postgres WITH PASSWORD '${newPassword}'"`
				})
			} else {
				await executeDockerCmd({
					dockerId,
					command: `docker exec ${id} psql postgresql://${dbUser}:${dbUserPassword}@${id}:5432/${defaultDatabase} -c "ALTER role ${user} WITH PASSWORD '${newPassword}'"`
				})
			}
		} else if (type === 'mongodb') {
			await executeDockerCmd({
				dockerId,
				command: `docker exec ${id} mongo 'mongodb://${rootUser}:${rootUserPassword}@${id}:27017/admin?readPreference=primary&ssl=false' --eval "db.changeUserPassword('${user}','${newPassword}')"`
			})

		} else if (type === 'redis') {
			await executeDockerCmd({
				dockerId,
				command: `docker exec ${id} redis-cli -u redis://${dbUserPassword}@${id}:6379 --raw CONFIG SET requirepass ${newPassword}`
			})

		}
	}
}
export async function checkExposedPort({ id, configuredPort, exposePort, dockerId, remoteIpAddress }: { id: string, configuredPort?: number, exposePort: number, dockerId: string, remoteIpAddress?: string }) {
	if (exposePort < 1024 || exposePort > 65535) {
		throw { status: 500, message: `Exposed Port needs to be between 1024 and 65535.` }
	}
	if (configuredPort) {
		if (configuredPort !== exposePort) {
			const availablePort = await getFreeExposedPort(id, exposePort, dockerId, remoteIpAddress);
			if (availablePort.toString() !== exposePort.toString()) {
				throw { status: 500, message: `Port ${exposePort} is already in use.` }
			}
		}
	} else {
		const availablePort = await getFreeExposedPort(id, exposePort, dockerId, remoteIpAddress);
		if (availablePort.toString() !== exposePort.toString()) {
			throw { status: 500, message: `Port ${exposePort} is already in use.` }
		}
	}
}
export async function getFreeExposedPort(id, exposePort, dockerId, remoteIpAddress) {
	const { default: checkPort } = await import('is-port-reachable');
	const applicationUsed = await (
		await prisma.application.findMany({
			where: { exposePort: { not: null }, id: { not: id }, destinationDockerId: dockerId },
			select: { exposePort: true }
		})
	).map((a) => a.exposePort);
	const serviceUsed = await (
		await prisma.service.findMany({
			where: { exposePort: { not: null }, id: { not: id }, destinationDockerId: dockerId },
			select: { exposePort: true }
		})
	).map((a) => a.exposePort);
	const usedPorts = [...applicationUsed, ...serviceUsed];
	if (usedPorts.includes(exposePort)) {
		return false
	}
	const found = await checkPort(exposePort, { host: remoteIpAddress || 'localhost' });
	if (!found) {
		return exposePort
	}
	return false

}
export function generateRangeArray(start, end) {
	return Array.from({ length: (end - start) }, (v, k) => k + start);
}
export async function getFreePublicPort(id, dockerId) {
	const { default: isReachable } = await import('is-port-reachable');
	const data = await prisma.setting.findFirst();
	const { minPort, maxPort } = data;
	const dbUsed = await (
		await prisma.database.findMany({
			where: { publicPort: { not: null }, id: { not: id }, destinationDockerId: dockerId },
			select: { publicPort: true }
		})
	).map((a) => a.publicPort);
	const wpFtpUsed = await (
		await prisma.wordpress.findMany({
			where: { ftpPublicPort: { not: null }, id: { not: id }, service: { destinationDockerId: dockerId } },
			select: { ftpPublicPort: true }
		})
	).map((a) => a.ftpPublicPort);
	const wpUsed = await (
		await prisma.wordpress.findMany({
			where: { mysqlPublicPort: { not: null }, id: { not: id }, service: { destinationDockerId: dockerId } },
			select: { mysqlPublicPort: true }
		})
	).map((a) => a.mysqlPublicPort);
	const minioUsed = await (
		await prisma.minio.findMany({
			where: { publicPort: { not: null }, id: { not: id }, service: { destinationDockerId: dockerId } },
			select: { publicPort: true }
		})
	).map((a) => a.publicPort);
	const usedPorts = [...dbUsed, ...wpFtpUsed, ...wpUsed, ...minioUsed];
	const range = generateRangeArray(minPort, maxPort)
	const availablePorts = range.filter(port => !usedPorts.includes(port))
	for (const port of availablePorts) {
		const found = await isReachable(port, { host: 'localhost' })
		if (!found) {
			return port
		}
	}
	return false
}

export async function startTraefikTCPProxy(
	destinationDocker: any,
	id: string,
	publicPort: number,
	privatePort: number,
	type?: string
): Promise<{ stdout: string; stderr: string } | Error> {
	const { network, id: dockerId, remoteEngine } = destinationDocker;
	const container = `${id}-${publicPort}`;
	const found = await checkContainer({ dockerId, container, remove: true });
	const { ipv4, ipv6 } = await listSettings();

	let dependentId = id;
	if (type === 'wordpressftp') dependentId = `${id}-ftp`;
	const foundDependentContainer = await checkContainer({ dockerId, container: dependentId, remove: true });
	try {
		if (foundDependentContainer && !found) {
			const { stdout: Config } = await executeDockerCmd({
				dockerId,
				command: `docker network inspect ${network} --format '{{json .IPAM.Config }}'`
			})

			const ip = JSON.parse(Config)[0].Gateway;
			let traefikUrl = otherTraefikEndpoint
			if (remoteEngine) {
				let ip = null
				if (isDev) {
					ip = getAPIUrl()
				} else {
					ip = `http://${ipv4 || ipv6}:3000`
				}
				traefikUrl = `${ip}/webhooks/traefik/other.json`
			}
			const tcpProxy = {
				version: '3.8',
				services: {
					[`${id}-${publicPort}`]: {
						container_name: container,
						image: defaultTraefikImage,
						command: [
							`--entrypoints.tcp.address=:${publicPort}`,
							`--entryPoints.tcp.forwardedHeaders.insecure=true`,
							`--providers.http.endpoint=${traefikUrl}?id=${id}&privatePort=${privatePort}&publicPort=${publicPort}&type=tcp&address=${dependentId}`,
							'--providers.http.pollTimeout=2s',
							'--log.level=error'
						],
						ports: [`${publicPort}:${publicPort}`],
						extra_hosts: ['host.docker.internal:host-gateway', `host.docker.internal: ${ip}`],
						volumes: ['/var/run/docker.sock:/var/run/docker.sock'],
						networks: ['coolify-infra', network]
					}
				},
				networks: {
					[network]: {
						external: false,
						name: network
					},
					'coolify-infra': {
						external: false,
						name: 'coolify-infra'
					}
				}
			};
			await fs.writeFile(`/tmp/docker-compose-${id}.yaml`, yaml.dump(tcpProxy));
			await executeDockerCmd({
				dockerId,
				command: `docker compose -f /tmp/docker-compose-${id}.yaml up -d`
			})
			await fs.rm(`/tmp/docker-compose-${id}.yaml`);
		}
		if (!foundDependentContainer && found) {
			await executeDockerCmd({
				dockerId,
				command: `docker stop -t 0 ${container} && docker rm ${container}`
			})
		}
	} catch (error) {
		return error;
	}
}

export async function getServiceFromDB({ id, teamId }: { id: string; teamId: string }): Promise<any> {
	const settings = await prisma.setting.findFirst();
	const body = await prisma.service.findFirst({
		where: { id, teams: { some: { id: teamId === '0' ? undefined : teamId } } },
		include: includeServices
	});
	let { type } = body
	type = fixType(type)

	if (body?.serviceSecret.length > 0) {
		body.serviceSecret = body.serviceSecret.map((s) => {
			s.value = decrypt(s.value);
			return s;
		});
	}

	body[type] = { ...body[type], ...getUpdateableFields(type, body[type]) }
	return { ...body, settings };
}

export function getServiceImage(type: string): string {
	const found = supportedServiceTypesAndVersions.find((t) => t.name === type);
	if (found) {
		return found.baseImage;
	}
	return '';
}

export function getServiceImages(type: string): string[] {
	const found = supportedServiceTypesAndVersions.find((t) => t.name === type);
	if (found) {
		return found.images;
	}
	return [];
}

export function saveUpdateableFields(type: string, data: any) {
	const update = {};
	if (type && serviceFields[type]) {
		serviceFields[type].map((k) => {
			let temp = data[k.name]
			if (temp) {
				if (k.isEncrypted) {
					temp = encrypt(temp)
				}
				if (k.isLowerCase) {
					temp = temp.toLowerCase()
				}
				if (k.isNumber) {
					temp = Number(temp)
				}
				if (k.isBoolean) {
					temp = Boolean(temp)
				}
			}
			if (k.isNumber && temp === '') {
				temp = null
			}
			update[k.name] = temp
		});
	}
	return update
}

export function getUpdateableFields(type: string, data: any) {
	const update = {};
	if (type && serviceFields[type]) {
		serviceFields[type].map((k) => {
			let temp = data[k.name]
			if (temp) {
				if (k.isEncrypted) {
					temp = decrypt(temp)
				}
				update[k.name] = temp
			}
			update[k.name] = temp
		});
	}
	return update
}

export function fixType(type) {
	// Hack to fix the type case sensitivity...
	if (type === 'plausibleanalytics') type = 'plausibleAnalytics';
	if (type === 'meilisearch') type = 'meiliSearch';
	return type
}

export const getServiceMainPort = (service: string) => {
	const serviceType = supportedServiceTypesAndVersions.find((s) => s.name === service);
	if (serviceType) {
		return serviceType.ports.main;
	}
	return null;
};


export function makeLabelForServices(type) {
	return [
		'coolify.managed=true',
		`coolify.version=${version}`,
		`coolify.type=service`,
		`coolify.service.type=${type}`
	];
}
export function errorHandler({ status = 500, message = 'Unknown error.' }: { status: number, message: string | any }) {
	if (message.message) message = message.message
	throw { status, message };
}
export async function generateSshKeyPair(): Promise<{ publicKey: string; privateKey: string }> {
	return await new Promise((resolve, reject) => {
		forge.pki.rsa.generateKeyPair({ bits: 4096, workers: -1 }, function (err, keys) {
			if (keys) {
				resolve({
					publicKey: forge.ssh.publicKeyToOpenSSH(keys.publicKey),
					privateKey: forge.ssh.privateKeyToOpenSSH(keys.privateKey)
				});
			} else {
				reject(keys);
			}
		});
	});
}

export async function stopBuild(buildId, applicationId) {
	let count = 0;
	await new Promise<void>(async (resolve, reject) => {
		const { destinationDockerId, status } = await prisma.build.findFirst({ where: { id: buildId } });
		const { id: dockerId } = await prisma.destinationDocker.findFirst({ where: { id: destinationDockerId } });
		const interval = setInterval(async () => {
			try {
				if (status === 'failed' || status === 'canceled') {
					clearInterval(interval);
					return resolve();
				}
				if (count > 15) {
					clearInterval(interval);
					if (scheduler.workers.has('deployApplication')) {
						scheduler.workers.get('deployApplication').postMessage('cancel')
					}
					await cleanupDB(buildId, applicationId);
					return reject(new Error('Deployment canceled.'));
				}
				const { stdout: buildContainers } = await executeDockerCmd({ dockerId, command: `docker container ls --filter "label=coolify.buildId=${buildId}" --format '{{json .}}'` })
				if (buildContainers) {
					const containersArray = buildContainers.trim().split('\n');
					for (const container of containersArray) {
						const containerObj = JSON.parse(container);
						const id = containerObj.ID;
						if (!containerObj.Names.startsWith(`${applicationId} `)) {
							await removeContainer({ id, dockerId });
							clearInterval(interval);
							if (scheduler.workers.has('deployApplication')) {
								scheduler.workers.get('deployApplication').postMessage('cancel')
							}
							await cleanupDB(buildId, applicationId);
							return resolve();
						}
					}
				}
				count++;
			} catch (error) { }
		}, 100);
	});
}

async function cleanupDB(buildId: string, applicationId: string) {
	const data = await prisma.build.findUnique({ where: { id: buildId } });
	if (data?.status === 'queued' || data?.status === 'running') {
		await prisma.build.update({ where: { id: buildId }, data: { status: 'canceled' } });
	}
	await saveBuildLog({ line: 'Deployment canceled.', buildId, applicationId });
}

export function convertTolOldVolumeNames(type) {
	if (type === 'nocodb') {
		return 'nc'
	}
}

export async function cleanupDockerStorage(dockerId, lowDiskSpace, force) {
	// Cleanup old coolify images
	try {
		let { stdout: images } = await executeDockerCmd({ dockerId, command: `docker images coollabsio/coolify --filter before="coollabsio/coolify:${version}" -q | xargs -r` })

		images = images.trim();
		if (images) {
			await executeDockerCmd({ dockerId, command: `docker rmi -f ${images}" -q | xargs -r` })
		}
	} catch (error) { }
	if (lowDiskSpace || force) {
		if (isDev) {
			if (!force) console.log(`[DEV MODE] Low disk space: ${lowDiskSpace}`);
			return
		}
		try {
			await executeDockerCmd({ dockerId, command: `docker container prune -f --filter "label=coolify.managed=true"` })
		} catch (error) { }
		try {
			await executeDockerCmd({ dockerId, command: `docker image prune -f` })
		} catch (error) { }
		try {
			await executeDockerCmd({ dockerId, command: `docker image prune -a -f` })
		} catch (error) { }
		// Cleanup build caches
		try {
			await executeDockerCmd({ dockerId, command: `docker builder prune -a -f` })
		} catch (error) { }
	}
}

export function persistentVolumes(id, persistentStorage, config) {
	let volumeSet = new Set();
	if (Object.keys(config).length > 0) {
		for (const [key, value] of Object.entries(config)) {
			if (value.volumes) {
				for (const volume of value.volumes) {
					volumeSet.add(volume);
				}
			}

		}
	}
	const volumesArray = Array.from(volumeSet);
	const persistentVolume =
		persistentStorage?.map((storage) => {
			return `${id}${storage.path.replace(/\//gi, '-')}:${storage.path}`;
		}) || [];

	let volumes = [...persistentVolume]
	if (volumesArray) volumes = [...volumesArray, ...volumes]
	const composeVolumes = volumes.length > 0 && volumes.map((volume) => {
		return {
			[`${volume.split(':')[0]}`]: {
				name: volume.split(':')[0]
			}
		};
	}) || []

	const volumeMounts = Object.assign(
		{},
		...composeVolumes
	) || {}
	return { volumeMounts }
}
export function defaultComposeConfiguration(network: string): any {
	return {
		networks: [network],
		restart: 'on-failure',
		deploy: {
			restart_policy: {
				condition: 'on-failure',
				delay: '5s',
				max_attempts: 10,
				window: '120s'
			}
		}
	}
}
export function decryptApplication(application: any) {
	if (application) {
		if (application?.gitSource?.githubApp?.clientSecret) {
			application.gitSource.githubApp.clientSecret = decrypt(application.gitSource.githubApp.clientSecret) || null;
		}
		if (application?.gitSource?.githubApp?.webhookSecret) {
			application.gitSource.githubApp.webhookSecret = decrypt(application.gitSource.githubApp.webhookSecret) || null;
		}
		if (application?.gitSource?.githubApp?.privateKey) {
			application.gitSource.githubApp.privateKey = decrypt(application.gitSource.githubApp.privateKey) || null;
		}
		if (application?.gitSource?.gitlabApp?.appSecret) {
			application.gitSource.gitlabApp.appSecret = decrypt(application.gitSource.gitlabApp.appSecret) || null;
		}
		if (application?.secrets.length > 0) {
			application.secrets = application.secrets.map((s: any) => {
				s.value = decrypt(s.value) || null
				return s;
			});
		}

		return application;
	}
}<|MERGE_RESOLUTION|>--- conflicted
+++ resolved
@@ -21,11 +21,7 @@
 import { supportedServiceTypesAndVersions } from './services/supportedVersions';
 import { includeServices } from './services/common';
 
-<<<<<<< HEAD
 export const version = '3.10.0';
-=======
-export const version = '3.9.4';
->>>>>>> dde2772e
 export const isDev = process.env.NODE_ENV === 'development';
 
 const algorithm = 'aes-256-ctr';
