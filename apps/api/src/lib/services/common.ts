
import cuid from 'cuid';
import { encrypt, generatePassword, prisma } from '../common';

export const includeServices: any = {
	destinationDocker: true,
	persistentStorage: true,
	serviceSecret: true,
	minio: true,
	plausibleAnalytics: true,
	vscodeserver: true,
	wordpress: true,
	ghost: true,
	meiliSearch: true,
	umami: true,
	hasura: true,
	fider: true,
	moodle: true,
	appwrite: true,
	glitchTip: true,
	searxng: true,
	weblate: true,
	taiga: true,
};
export async function configureServiceType({
	id,
	type
}: {
	id: string;
	type: string;
}): Promise<void> {
	if (type === 'plausibleanalytics') {
		const password = encrypt(generatePassword({}));
		const postgresqlUser = cuid();
		const postgresqlPassword = encrypt(generatePassword({}));
		const postgresqlDatabase = 'plausibleanalytics';
		const secretKeyBase = encrypt(generatePassword({ length: 64 }));

		await prisma.service.update({
			where: { id },
			data: {
				type,
				plausibleAnalytics: {
					create: {
						postgresqlDatabase,
						postgresqlUser,
						postgresqlPassword,
						password,
						secretKeyBase
					}
				}
			}
		});
	} else if (type === 'nocodb') {
		await prisma.service.update({
			where: { id },
			data: { type }
		});
	} else if (type === 'minio') {
		const rootUser = cuid();
		const rootUserPassword = encrypt(generatePassword({}));
		await prisma.service.update({
			where: { id },
			data: { type, minio: { create: { rootUser, rootUserPassword } } }
		});
	} else if (type === 'vscodeserver') {
		const password = encrypt(generatePassword({}));
		await prisma.service.update({
			where: { id },
			data: { type, vscodeserver: { create: { password } } }
		});
	} else if (type === 'wordpress') {
		const mysqlUser = cuid();
		const mysqlPassword = encrypt(generatePassword({}));
		const mysqlRootUser = cuid();
		const mysqlRootUserPassword = encrypt(generatePassword({}));
		await prisma.service.update({
			where: { id },
			data: {
				type,
				wordpress: { create: { mysqlPassword, mysqlRootUserPassword, mysqlRootUser, mysqlUser } }
			}
		});
	} else if (type === 'vaultwarden') {
		await prisma.service.update({
			where: { id },
			data: {
				type
			}
		});
	} else if (type === 'languagetool') {
		await prisma.service.update({
			where: { id },
			data: {
				type
			}
		});
	} else if (type === 'n8n') {
		await prisma.service.update({
			where: { id },
			data: {
				type
			}
		});
	} else if (type === 'uptimekuma') {
		await prisma.service.update({
			where: { id },
			data: {
				type
			}
		});
	} else if (type === 'ghost') {
		const defaultEmail = `${cuid()}@example.com`;
		const defaultPassword = encrypt(generatePassword({}));
		const mariadbUser = cuid();
		const mariadbPassword = encrypt(generatePassword({}));
		const mariadbRootUser = cuid();
		const mariadbRootUserPassword = encrypt(generatePassword({}));

		await prisma.service.update({
			where: { id },
			data: {
				type,
				ghost: {
					create: {
						defaultEmail,
						defaultPassword,
						mariadbUser,
						mariadbPassword,
						mariadbRootUser,
						mariadbRootUserPassword
					}
				}
			}
		});
	} else if (type === 'meilisearch') {
		const masterKey = encrypt(generatePassword({ length: 32 }));
		await prisma.service.update({
			where: { id },
			data: {
				type,
				meiliSearch: { create: { masterKey } }
			}
		});
	} else if (type === 'umami') {
		const umamiAdminPassword = encrypt(generatePassword({}));
		const postgresqlUser = cuid();
		const postgresqlPassword = encrypt(generatePassword({}));
		const postgresqlDatabase = 'umami';
		const hashSalt = encrypt(generatePassword({ length: 64 }));
		await prisma.service.update({
			where: { id },
			data: {
				type,
				umami: {
					create: {
						umamiAdminPassword,
						postgresqlDatabase,
						postgresqlPassword,
						postgresqlUser,
						hashSalt
					}
				}
			}
		});
	} else if (type === 'hasura') {
		const postgresqlUser = cuid();
		const postgresqlPassword = encrypt(generatePassword({}));
		const postgresqlDatabase = 'hasura';
		const graphQLAdminPassword = encrypt(generatePassword({}));
		await prisma.service.update({
			where: { id },
			data: {
				type,
				hasura: {
					create: {
						postgresqlDatabase,
						postgresqlPassword,
						postgresqlUser,
						graphQLAdminPassword
					}
				}
			}
		});
	} else if (type === 'fider') {
		const postgresqlUser = cuid();
		const postgresqlPassword = encrypt(generatePassword({}));
		const postgresqlDatabase = 'fider';
		const jwtSecret = encrypt(generatePassword({ length: 64, symbols: true }));
		await prisma.service.update({
			where: { id },
			data: {
				type,
				fider: {
					create: {
						postgresqlDatabase,
						postgresqlPassword,
						postgresqlUser,
						jwtSecret
					}
				}
			}
		});
	} else if (type === 'moodle') {
		const defaultUsername = cuid();
		const defaultPassword = encrypt(generatePassword({}));
		const defaultEmail = `${cuid()} @example.com`;
		const mariadbUser = cuid();
		const mariadbPassword = encrypt(generatePassword({}));
		const mariadbDatabase = 'moodle_db';
		const mariadbRootUser = cuid();
		const mariadbRootUserPassword = encrypt(generatePassword({}));
		await prisma.service.update({
			where: { id },
			data: {
				type,
				moodle: {
					create: {
						defaultUsername,
						defaultPassword,
						defaultEmail,
						mariadbUser,
						mariadbPassword,
						mariadbDatabase,
						mariadbRootUser,
						mariadbRootUserPassword
					}
				}
			}
		});
	} else if (type === 'appwrite') {
		const opensslKeyV1 = encrypt(generatePassword({}));
		const executorSecret = encrypt(generatePassword({}));
		const redisPassword = encrypt(generatePassword({}));
		const mariadbHost = `${id}-mariadb`
		const mariadbUser = cuid();
		const mariadbPassword = encrypt(generatePassword({}));
		const mariadbDatabase = 'appwrite';
		const mariadbRootUser = cuid();
		const mariadbRootUserPassword = encrypt(generatePassword({}));
		await prisma.service.update({
			where: { id },
			data: {
				type,
				appwrite: {
					create: {
						opensslKeyV1,
						executorSecret,
						redisPassword,
						mariadbHost,
						mariadbUser,
						mariadbPassword,
						mariadbDatabase,
						mariadbRootUser,
						mariadbRootUserPassword
					}
				}
			}
		});
	} else if (type === 'glitchTip') {
		const defaultUsername = cuid();
		const defaultEmail = `${defaultUsername}@example.com`;
		const defaultPassword = encrypt(generatePassword({}));
		const postgresqlUser = cuid();
		const postgresqlPassword = encrypt(generatePassword({}));
		const postgresqlDatabase = 'glitchTip';
		const secretKeyBase = encrypt(generatePassword({ length: 64 }));

		await prisma.service.update({
			where: { id },
			data: {
				type,
				glitchTip: {
					create: {
						postgresqlDatabase,
						postgresqlUser,
						postgresqlPassword,
						secretKeyBase,
						defaultEmail,
						defaultUsername,
						defaultPassword,
					}
				}
			}
		});
	} else if (type === 'searxng') {
		const secretKey = encrypt(generatePassword({ length: 32, isHex: true }))
		const redisPassword = encrypt(generatePassword({}));
		await prisma.service.update({
			where: { id },
			data: {
				type,
				searxng: {
					create: {
						secretKey,
						redisPassword,
					}
				}
			}
		});
	} else if (type === 'weblate') {
		const adminPassword = encrypt(generatePassword({}))
		const postgresqlUser = cuid();
		const postgresqlPassword = encrypt(generatePassword({}));
		const postgresqlDatabase = 'weblate';
		await prisma.service.update({
			where: { id },
			data: {
				type,
				weblate: {
					create: {
						adminPassword,
						postgresqlHost: `${id}-postgresql`,
						postgresqlPort: 5432,
						postgresqlUser,
						postgresqlPassword,
						postgresqlDatabase,
					}
				}
			}
		});
	} else if (type === 'taiga') {
		const secretKey = encrypt(generatePassword({}))
		const erlangSecret = encrypt(generatePassword({}))
		const rabbitMQUser = cuid();
		const djangoAdminUser = cuid();
		const djangoAdminPassword = encrypt(generatePassword({}))
		const rabbitMQPassword = encrypt(generatePassword({}))
		const postgresqlUser = cuid();
		const postgresqlPassword = encrypt(generatePassword({}));
		const postgresqlDatabase = 'taiga';
		await prisma.service.update({
			where: { id },
			data: {
				type,
				taiga: {
					create: {
						secretKey,
						erlangSecret,
						djangoAdminUser,
						djangoAdminPassword,
						rabbitMQUser,
						rabbitMQPassword,
						postgresqlHost: `${id}-postgresql`,
						postgresqlPort: 5432,
						postgresqlUser,
						postgresqlPassword,
						postgresqlDatabase,
					}
				}
			}
		});
<<<<<<< HEAD
	} else if (type === 'grafana') {
=======
	} else if (type === 'trilium') {
>>>>>>> 4b603c45
		await prisma.service.update({
			where: { id },
			data: {
				type
			}
		});
	} else {
		await prisma.service.update({
			where: { id },
			data: {
				type
			}
		});
	}
}

export async function removeService({ id }: { id: string }): Promise<void> {
	await prisma.serviceSecret.deleteMany({ where: { serviceId: id } });
	await prisma.servicePersistentStorage.deleteMany({ where: { serviceId: id } });
	await prisma.meiliSearch.deleteMany({ where: { serviceId: id } });
	await prisma.fider.deleteMany({ where: { serviceId: id } });
	await prisma.ghost.deleteMany({ where: { serviceId: id } });
	await prisma.umami.deleteMany({ where: { serviceId: id } });
	await prisma.hasura.deleteMany({ where: { serviceId: id } });
	await prisma.plausibleAnalytics.deleteMany({ where: { serviceId: id } });
	await prisma.minio.deleteMany({ where: { serviceId: id } });
	await prisma.vscodeserver.deleteMany({ where: { serviceId: id } });
	await prisma.wordpress.deleteMany({ where: { serviceId: id } });
	await prisma.glitchTip.deleteMany({ where: { serviceId: id } });
	await prisma.moodle.deleteMany({ where: { serviceId: id } });
	await prisma.appwrite.deleteMany({ where: { serviceId: id } });
	await prisma.searxng.deleteMany({ where: { serviceId: id } });
	await prisma.weblate.deleteMany({ where: { serviceId: id } });
	await prisma.taiga.deleteMany({ where: { serviceId: id } });
	
	await prisma.service.delete({ where: { id } });
}<|MERGE_RESOLUTION|>--- conflicted
+++ resolved
@@ -350,17 +350,6 @@
 				}
 			}
 		});
-<<<<<<< HEAD
-	} else if (type === 'grafana') {
-=======
-	} else if (type === 'trilium') {
->>>>>>> 4b603c45
-		await prisma.service.update({
-			where: { id },
-			data: {
-				type
-			}
-		});
 	} else {
 		await prisma.service.update({
 			where: { id },
@@ -389,6 +378,6 @@
 	await prisma.searxng.deleteMany({ where: { serviceId: id } });
 	await prisma.weblate.deleteMany({ where: { serviceId: id } });
 	await prisma.taiga.deleteMany({ where: { serviceId: id } });
-	
+
 	await prisma.service.delete({ where: { id } });
 }