--- conflicted
+++ resolved
@@ -162,15 +162,11 @@
 		{#if logs.length > 0}
 			<div class="font-mono w-full rounder bg-coolgray-200 p-5 overflow-x-auto overflox-y-auto max-h-[80vh] rounded-md mb-20 flex flex-col whitespace-nowrap -mt-12 scrollbar-thumb-coollabs scrollbar-track-coolgray-200 scrollbar-w-1">
 				{#each logs as log}
-<<<<<<< HEAD
-					<p>{log.line + '\n'}</p>
-=======
 					{#if fromDb}
 						<div>{log.line + '\n'}</div>
 					{:else}
 						<div>[{day.unix(log.time).format('HH:mm:ss.SSS')}] {log.line + '\n'}</div>
 					{/if}
->>>>>>> 8902056f
 				{/each}
 			</div>
 		{:else}
