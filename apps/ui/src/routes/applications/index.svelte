--- conflicted
+++ resolved
@@ -1,127 +1,4 @@
 <script lang="ts">
 	import { goto } from '$app/navigation';
-<<<<<<< HEAD
-	import { t } from '$lib/translations';
-	import { getDomain } from '$lib/common';
-	import { appSession } from '$lib/store';
-	import ApplicationsIcons from '$lib/components/svg/applications/ApplicationIcons.svelte';
-
-	ownApplications = applications.filter((application) => {
-		if (application.teams[0].id === $appSession.teamId) {
-			return application;
-		}
-	});
-	otherApplications = applications.filter((application) => {
-		if (application.teams[0].id !== $appSession.teamId) {
-			return application;
-		}
-	});
-	async function newApplication() {
-		const { id } = await post('/applications/new', {});
-		return await goto(`/applications/${id}`, { replaceState: true });
-	}
-</script>
-
-<nav
-	class="flex flex-row px-4 justify-between items-center bg-neutral-focus lg:fixed w-full z-10 lg:-ml-16 lg:pl-20 p-5"
->
-	<h1 class="mr-4 text-2xl font-bold">{$t('index.applications')}</h1>
-	{#if $appSession.isAdmin}
-		<button on:click={newApplication} class="btn btn-square btn-sm bg-applications">
-			<svg
-				class="h-6 w-6"
-				xmlns="http://www.w3.org/2000/svg"
-				fill="none"
-				viewBox="0 0 24 24"
-				stroke="currentColor"
-				><path
-					stroke-linecap="round"
-					stroke-linejoin="round"
-					stroke-width="2"
-					d="M12 6v6m0 0v6m0-6h6m-6 0H6"
-				/></svg
-			>
-		</button>
-	{/if}
-</nav>
-<br />
-<div class="flex flex-col justify-center mt-10 pb-12 lg:pt-16 sm:pb-16">
-	{#if !applications || ownApplications.length === 0}
-		<div class="flex-col">
-			<div class="text-center text-xl font-bold">{$t('application.no_applications_found')}</div>
-		</div>
-	{/if}
-	{#if ownApplications.length > 0 || otherApplications.length > 0}
-		<div class="flex flex-col">
-			<div class="flex flex-col flex-wrap justify-center px-2 md:flex-row">
-				{#each ownApplications as application}
-					<a href="/applications/{application.id}" class="p-2 no-underline">
-						<div class="box-selection group relative hover:bg-green-600">
-							{#if application.buildPack}
-								<ApplicationsIcons {application} />
-							{/if}
-
-							<div class="truncate text-center text-xl font-bold">{application.name}</div>
-							{#if $appSession.teamId === '0' && otherApplications.length > 0}
-								<div class="truncate text-center">Team {application.teams[0].name}</div>
-							{/if}
-							{#if application.fqdn}
-								<div class="truncate text-center">{getDomain(application.fqdn) || ''}</div>
-							{/if}
-							{#if application.settings.isBot}
-								<div class="truncate text-center">BOT</div>
-							{/if}
-							{#if application.destinationDocker?.name}
-								<div class="truncate text-center">{application.destinationDocker.name}</div>
-							{/if}
-							{#if !application.gitSourceId || !application.repository || !application.branch}
-								<div class="truncate text-center font-bold text-red-500 group-hover:text-white">
-									Git Source Missing
-								</div>
-							{:else if !application.destinationDockerId}
-								<div class="truncate text-center font-bold text-red-500 group-hover:text-white">
-									Destination Missing
-								</div>
-							{:else if !application.fqdn && !application.settings.isBot}
-								<div class="truncate text-center font-bold text-red-500 group-hover:text-white">
-									URL Missing
-								</div>
-							{/if}
-						</div>
-					</a>
-				{/each}
-			</div>
-			{#if otherApplications.length > 0 && $appSession.teamId === '0'}
-				<div class="px-6 pb-5 pt-10 text-2xl font-bold text-center">Other Applications</div>
-				<div class="flex flex-col flex-wrap justify-center px-2 md:flex-row">
-					{#each otherApplications as application}
-						<a href="/applications/{application.id}" class="p-2 no-underline">
-							<div class="box-selection group relative hover:bg-green-600">
-								{#if application.buildPack}
-									<ApplicationsIcons {application} />
-								{/if}
-
-								<div class="truncate text-center text-xl font-bold">{application.name}</div>
-								{#if $appSession.teamId === '0'}
-									<div class="truncate text-center">Team {application.teams[0].name}</div>
-								{/if}
-								{#if application.fqdn}
-									<div class="truncate text-center">{getDomain(application.fqdn) || ''}</div>
-								{/if}
-								{#if !application.gitSourceId || !application.destinationDockerId || !application.fqdn}
-									<div class="truncate text-center font-bold text-red-500 group-hover:text-white">
-										Configuration missing
-									</div>
-								{/if}
-							</div>
-						</a>
-					{/each}
-				</div>
-			{/if}
-		</div>
-	{/if}
-</div>
-=======
 	goto('/');
-</script>
->>>>>>> ac72c19d
+</script>