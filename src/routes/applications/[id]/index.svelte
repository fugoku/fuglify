<script context="module" lang="ts">
	import type { Load } from '@sveltejs/kit';
	export const load: Load = async ({ fetch, params, stuff }) => {
		if (stuff?.application?.id) {
			return {
				props: {
					application: stuff.application,
					isRunning: stuff.isRunning
				}
			};
		}
		const endpoint = `/applications/${params.id}.json`;
		const res = await fetch(endpoint);

		if (res.ok) {
			return {
				props: {
					...(await res.json())
				}
			};
		}

		return {
			status: res.status,
			error: new Error(`Could not load ${endpoint}`)
		};
	};
</script>

<script lang="ts">
	export let application: Prisma.Application & {
		settings: Prisma.ApplicationSettings;
		gitlabApp: Prisma.GitlabApp;
		gitSource: Prisma.GitSource;
		destinationDocker: Prisma.DestinationDocker;
	};
	export let isRunning;
	import { page, session } from '$app/stores';
	import { errorNotification } from '$lib/form';
	import { onMount } from 'svelte';
	import Select from 'svelte-select';

	import Explainer from '$lib/components/Explainer.svelte';
	import Setting from '$lib/components/Setting.svelte';
	import type Prisma from '@prisma/client';
	import { notNodeDeployments, staticDeployments } from '$lib/components/common';
	import { toast } from '@zerodevx/svelte-toast';
	import { post } from '$lib/api';
	import cuid from 'cuid';
	import { browser } from '$app/env';
	const { id } = $page.params;

	let domainEl: HTMLInputElement;

	let loading = false;
	let forceSave = false;
	let debug = application.settings.debug;
	let previews = application.settings.previews;
	let dualCerts = application.settings.dualCerts;
	let autodeploy = application.settings.autodeploy;

	let wsgis = [
		{
			value: 'None',
			label: 'None'
		},
		{
			value: 'Gunicorn',
			label: 'Gunicorn'
		}
	];

	if (browser && window.location.hostname === 'demo.coolify.io' && !application.fqdn) {
		application.fqdn = `http://${cuid()}.demo.coolify.io`;
	}

	onMount(() => {
		domainEl.focus();
	});

	async function changeSettings(name) {
		if (name === 'debug') {
			debug = !debug;
		}
		if (name === 'previews') {
			previews = !previews;
		}
		if (name === 'dualCerts') {
			dualCerts = !dualCerts;
		}
		if (name === 'autodeploy') {
			autodeploy = !autodeploy;
		}
		try {
			await post(`/applications/${id}/settings.json`, {
				previews,
				debug,
				dualCerts,
				autodeploy,
				branch: application.branch,
				projectId: application.projectId
			});
			return toast.push('Settings saved.');
		} catch ({ error }) {
			if (name === 'debug') {
				debug = !debug;
			}
			if (name === 'previews') {
				previews = !previews;
			}
			if (name === 'dualCerts') {
				dualCerts = !dualCerts;
			}
			if (name === 'autodeploy') {
				autodeploy = !autodeploy;
			}
			return errorNotification(error);
		}
	}
	async function handleSubmit() {
		loading = true;
		try {
			await post(`/applications/${id}/check.json`, { fqdn: application.fqdn, forceSave });
			await post(`/applications/${id}.json`, { ...application });
			return window.location.reload();
		} catch ({ error }) {
			if (error?.startsWith('DNS not set')) {
				forceSave = true;
			}
			return errorNotification(error);
		} finally {
			loading = false;
		}
	}
	async function selectWSGI(event) {
		application.pythonWSGI = event.detail.value;
	}
</script>

<div class="flex items-center space-x-2 p-5 px-6 font-bold">
	<div class="-mb-5 flex-col">
		<div class="md:max-w-64 truncate text-base tracking-tight md:text-2xl lg:block">
			Configuration
		</div>
		<span class="text-xs">{application.name} </span>
	</div>

	{#if application.fqdn}
		<a
			href={application.fqdn}
			target="_blank"
			class="icons tooltip-bottom flex items-center bg-transparent text-sm"
			><svg
				xmlns="http://www.w3.org/2000/svg"
				class="h-6 w-6"
				viewBox="0 0 24 24"
				stroke-width="1.5"
				stroke="currentColor"
				fill="none"
				stroke-linecap="round"
				stroke-linejoin="round"
			>
				<path stroke="none" d="M0 0h24v24H0z" fill="none" />
				<path d="M11 7h-5a2 2 0 0 0 -2 2v9a2 2 0 0 0 2 2h9a2 2 0 0 0 2 -2v-5" />
				<line x1="10" y1="14" x2="20" y2="4" />
				<polyline points="15 4 20 4 20 9" />
			</svg></a
		>
	{/if}
	<a
		href="{application.gitSource.htmlUrl}/{application.repository}/tree/{application.branch}"
		target="_blank"
		class="w-10"
	>
		{#if application.gitSource?.type === 'gitlab'}
			<svg viewBox="0 0 128 128" class="icons">
				<path
					fill="#FC6D26"
					d="M126.615 72.31l-7.034-21.647L105.64 7.76c-.716-2.206-3.84-2.206-4.556 0l-13.94 42.903H40.856L26.916 7.76c-.717-2.206-3.84-2.206-4.557 0L8.42 50.664 1.385 72.31a4.792 4.792 0 001.74 5.358L64 121.894l60.874-44.227a4.793 4.793 0 001.74-5.357"
				/><path fill="#E24329" d="M64 121.894l23.144-71.23H40.856L64 121.893z" /><path
					fill="#FC6D26"
					d="M64 121.894l-23.144-71.23H8.42L64 121.893z"
				/><path
					fill="#FCA326"
					d="M8.42 50.663L1.384 72.31a4.79 4.79 0 001.74 5.357L64 121.894 8.42 50.664z"
				/><path
					fill="#E24329"
					d="M8.42 50.663h32.436L26.916 7.76c-.717-2.206-3.84-2.206-4.557 0L8.42 50.664z"
				/><path fill="#FC6D26" d="M64 121.894l23.144-71.23h32.437L64 121.893z" /><path
					fill="#FCA326"
					d="M119.58 50.663l7.035 21.647a4.79 4.79 0 01-1.74 5.357L64 121.894l55.58-71.23z"
				/><path
					fill="#E24329"
					d="M119.58 50.663H87.145l13.94-42.902c.717-2.206 3.84-2.206 4.557 0l13.94 42.903z"
				/>
			</svg>
		{:else if application.gitSource?.type === 'github'}
			<svg viewBox="0 0 128 128" class="icons">
				<g fill="#ffffff"
					><path
						fill-rule="evenodd"
						clip-rule="evenodd"
						d="M64 5.103c-33.347 0-60.388 27.035-60.388 60.388 0 26.682 17.303 49.317 41.297 57.303 3.017.56 4.125-1.31 4.125-2.905 0-1.44-.056-6.197-.082-11.243-16.8 3.653-20.345-7.125-20.345-7.125-2.747-6.98-6.705-8.836-6.705-8.836-5.48-3.748.413-3.67.413-3.67 6.063.425 9.257 6.223 9.257 6.223 5.386 9.23 14.127 6.562 17.573 5.02.542-3.903 2.107-6.568 3.834-8.076-13.413-1.525-27.514-6.704-27.514-29.843 0-6.593 2.36-11.98 6.223-16.21-.628-1.52-2.695-7.662.584-15.98 0 0 5.07-1.623 16.61 6.19C53.7 35 58.867 34.327 64 34.304c5.13.023 10.3.694 15.127 2.033 11.526-7.813 16.59-6.19 16.59-6.19 3.287 8.317 1.22 14.46.593 15.98 3.872 4.23 6.215 9.617 6.215 16.21 0 23.194-14.127 28.3-27.574 29.796 2.167 1.874 4.097 5.55 4.097 11.183 0 8.08-.07 14.583-.07 16.572 0 1.607 1.088 3.49 4.148 2.897 23.98-7.994 41.263-30.622 41.263-57.294C124.388 32.14 97.35 5.104 64 5.104z"
					/><path
						d="M26.484 91.806c-.133.3-.605.39-1.035.185-.44-.196-.685-.605-.543-.906.13-.31.603-.395 1.04-.188.44.197.69.61.537.91zm2.446 2.729c-.287.267-.85.143-1.232-.28-.396-.42-.47-.983-.177-1.254.298-.266.844-.14 1.24.28.394.426.472.984.17 1.255zM31.312 98.012c-.37.258-.976.017-1.35-.52-.37-.538-.37-1.183.01-1.44.373-.258.97-.025 1.35.507.368.545.368 1.19-.01 1.452zm3.261 3.361c-.33.365-1.036.267-1.552-.23-.527-.487-.674-1.18-.343-1.544.336-.366 1.045-.264 1.564.23.527.486.686 1.18.333 1.543zm4.5 1.951c-.147.473-.825.688-1.51.486-.683-.207-1.13-.76-.99-1.238.14-.477.823-.7 1.512-.485.683.206 1.13.756.988 1.237zm4.943.361c.017.498-.563.91-1.28.92-.723.017-1.308-.387-1.315-.877 0-.503.568-.91 1.29-.924.717-.013 1.306.387 1.306.88zm4.598-.782c.086.485-.413.984-1.126 1.117-.7.13-1.35-.172-1.44-.653-.086-.498.422-.997 1.122-1.126.714-.123 1.354.17 1.444.663zm0 0"
					/></g
				>
			</svg>
		{/if}
	</a>
</div>

<div class="mx-auto max-w-4xl px-6">
	<!-- svelte-ignore missing-declaration -->
	<form on:submit|preventDefault={handleSubmit} class="py-4">
		<div class="flex space-x-1 pb-5 font-bold">
			<div class="title">General</div>
			{#if $session.isAdmin}
				<button
					type="submit"
					class:bg-green-600={!loading}
					class:bg-orange-600={forceSave}
					class:hover:bg-green-500={!loading}
					class:hover:bg-orange-400={forceSave}
					disabled={loading}
					>{loading ? 'Saving...' : forceSave ? 'Are you sure to continue?' : 'Save'}</button
				>
			{/if}
		</div>
		<div class="grid grid-flow-row gap-2 px-10">
			<div class="mt-2 grid grid-cols-2 items-center">
				<label for="name" class="text-base font-bold text-stone-100">Name</label>
				<input
					readonly={!$session.isAdmin}
					name="name"
					id="name"
					bind:value={application.name}
					required
				/>
			</div>
			<div class="grid grid-cols-2 items-center">
				<label for="gitSource" class="text-base font-bold text-stone-100">Git Source</label>
				<a
					href={$session.isAdmin
						? `/applications/${id}/configuration/source?from=/applications/${id}`
						: ''}
					class="no-underline"
					><input
						value={application.gitSource.name}
						id="gitSource"
						disabled
						class="cursor-pointer hover:bg-coolgray-500"
					/></a
				>
			</div>
			<div class="grid grid-cols-2 items-center">
				<label for="repository" class="text-base font-bold text-stone-100">Git Repository</label>
				<a
					href={$session.isAdmin
						? `/applications/${id}/configuration/repository?from=/applications/${id}&to=/applications/${id}/configuration/buildpack`
						: ''}
					class="no-underline"
					><input
						value="{application.repository}/{application.branch}"
						id="repository"
						disabled
						class="cursor-pointer hover:bg-coolgray-500"
					/></a
				>
			</div>
			<div class="grid grid-cols-2 items-center">
				<label for="buildPack" class="text-base font-bold text-stone-100">Build Pack</label>
				<a
					href={$session.isAdmin
						? `/applications/${id}/configuration/buildpack?from=/applications/${id}`
						: ''}
					class="no-underline "
				>
					<input
						value={application.buildPack}
						id="buildPack"
						disabled
						class="cursor-pointer hover:bg-coolgray-500"
					/></a
				>
			</div>
			<div class="grid grid-cols-2 items-center pb-8">
				<label for="destination" class="text-base font-bold text-stone-100">Destination</label>
				<div class="no-underline">
					<input
						value={application.destinationDocker.name}
						id="destination"
						disabled
						class="bg-transparent "
					/>
				</div>
			</div>
		</div>
		<div class="flex space-x-1 py-5 font-bold">
			<div class="title">Application</div>
		</div>
		<div class="grid grid-flow-row gap-2 px-10">
			<div class="grid grid-cols-2">
				<div class="flex-col">
					<label for="fqdn" class="pt-2 text-base font-bold text-stone-100">URL (FQDN)</label>
					{#if browser && window.location.hostname === 'demo.coolify.io'}
						<Explainer
							text="<span class='text-white font-bold'>You can use the predefined random url name or enter your own domain name.</span>"
						/>
					{/if}
					<Explainer
						text="If you specify <span class='text-green-500 font-bold'>https</span>, the application will be accessible only over https. SSL certificate will be generated for you.<br>If you specify <span class='text-green-500 font-bold'>www</span>, the application will be redirected (302) from non-www and vice versa.<br><br>To modify the url, you must first stop the application.<br><br><span class='text-white font-bold'>You must set your DNS to point to the server IP in advance.</span>"
					/>
				</div>
				<input
					readonly={!$session.isAdmin || isRunning}
					disabled={!$session.isAdmin || isRunning}
					bind:this={domainEl}
					name="fqdn"
					id="fqdn"
					bind:value={application.fqdn}
					pattern="^https?://([a-z0-9]+(-[a-z0-9]+)*\.)+[a-z]{'{'}2,{'}'}$"
					placeholder="eg: https://coollabs.io"
					required
				/>
			</div>
			<div class="grid grid-cols-2 items-center pb-8">
				<Setting
					dataTooltip="Must be stopped to modify."
					disabled={isRunning}
					isCenter={false}
					bind:setting={dualCerts}
					title="Generate SSL for www and non-www?"
					description="It will generate certificates for both www and non-www. <br>You need to have <span class='font-bold text-green-500'>both DNS entries</span> set in advance.<br><br>Useful if you expect to have visitors on both."
					on:click={() => !isRunning && changeSettings('dualCerts')}
				/>
			</div>
			{#if application.buildPack === 'python'}
				<div class="grid grid-cols-2 items-center">
					<label for="pythonModule" class="text-base font-bold text-stone-100">WSGI</label>
					<div class="custom-select-wrapper">
						<Select id="wsgi" items={wsgis} on:select={selectWSGI} value={application.pythonWSGI} />
					</div>
				</div>

				<div class="grid grid-cols-2 items-center">
					<label for="pythonModule" class="text-base font-bold text-stone-100">Module</label>
					<input
						readonly={!$session.isAdmin}
						name="pythonModule"
						id="pythonModule"
						required
						bind:value={application.pythonModule}
						placeholder={application.pythonWSGI?.toLowerCase() !== 'gunicorn' ? 'main.py' : 'main'}
					/>
				</div>
				{#if application.pythonWSGI?.toLowerCase() === 'gunicorn'}
					<div class="grid grid-cols-2 items-center">
						<label for="pythonVariable" class="text-base font-bold text-stone-100">Variable</label>
						<input
							readonly={!$session.isAdmin}
							name="pythonVariable"
							id="pythonVariable"
							required
							bind:value={application.pythonVariable}
							placeholder="default: app"
						/>
					</div>
				{/if}
			{/if}
			{#if !staticDeployments.includes(application.buildPack)}
				<div class="grid grid-cols-2 items-center">
					<label for="port" class="text-base font-bold text-stone-100">Port</label>
					<input
						readonly={!$session.isAdmin}
						name="port"
						id="port"
						bind:value={application.port}
						placeholder={application.buildPack === 'python' ? '8000' : '3000'}
					/>
				</div>
			{/if}

			{#if !notNodeDeployments.includes(application.buildPack)}
				<div class="grid grid-cols-2 items-center">
					<label for="installCommand" class="text-base font-bold text-stone-100"
						>Install Command</label
					>
					<input
						readonly={!$session.isAdmin}
						name="installCommand"
						id="installCommand"
						bind:value={application.installCommand}
						placeholder="default: yarn install"
					/>
				</div>
				<div class="grid grid-cols-2 items-center">
					<label for="buildCommand" class="text-base font-bold text-stone-100">Build Command</label>
					<input
						readonly={!$session.isAdmin}
						name="buildCommand"
						id="buildCommand"
						bind:value={application.buildCommand}
						placeholder="default: yarn build"
					/>
				</div>
				<div class="grid grid-cols-2 items-center">
					<label for="startCommand" class="text-base font-bold text-stone-100">Start Command</label>
					<input
						readonly={!$session.isAdmin}
						name="startCommand"
						id="startCommand"
						bind:value={application.startCommand}
						placeholder="default: yarn start"
					/>
				</div>
			{/if}
<<<<<<< HEAD
			{#if application.buildPack === 'deno'}
				<div class="grid grid-cols-2 items-center">
					<label for="startCommand" class="text-base font-bold text-stone-100">Start Command</label>
					<input
						readonly={!$session.isAdmin}
						name="startCommand"
						id="startCommand"
						bind:value={application.startCommand}
						placeholder="default: deno run main.js"
=======
			{#if application.buildPack === 'docker'}
				<div class="grid grid-cols-2 items-center">
					<label for="dockerFileLocation" class="text-base font-bold text-stone-100"
						>Dockerfile Location</label
					>
					<input
						readonly={!$session.isAdmin}
						name="dockerFileLocation"
						id="dockerFileLocation"
						bind:value={application.dockerFileLocation}
						placeholder="default: /Dockerfile"
					/>
					<Explainer
						text="Does not rely on Base Directory. <br>Should be absolute path, like <span class='text-green-500 font-bold'>/data/Dockerfile</span> or <span class='text-green-500 font-bold'>/Dockerfile.</span>"
>>>>>>> 2b28f8bd
					/>
				</div>
			{/if}
			<div class="grid grid-cols-2 items-center">
				<div class="flex-col">
					<label for="baseDirectory" class="pt-2 text-base font-bold text-stone-100"
						>Base Directory</label
					>
					<Explainer
						text="Directory to use as the base for all commands.<br>Could be useful with <span class='text-green-500 font-bold'>monorepos</span>."
					/>
				</div>
				<input
					readonly={!$session.isAdmin}
					name="baseDirectory"
					id="baseDirectory"
					bind:value={application.baseDirectory}
					placeholder="default: /"
				/>
			</div>
			{#if !notNodeDeployments.includes(application.buildPack)}
				<div class="grid grid-cols-2 items-center">
					<div class="flex-col">
						<label for="publishDirectory" class="pt-2 text-base font-bold text-stone-100"
							>Publish Directory</label
						>
						<Explainer
							text="Directory containing all the assets for deployment. <br> For example: <span class='text-green-500 font-bold'>dist</span>,<span class='text-green-500 font-bold'>_site</span> or <span class='text-green-500 font-bold'>public</span>."
						/>
					</div>

					<input
						readonly={!$session.isAdmin}
						name="publishDirectory"
						id="publishDirectory"
						bind:value={application.publishDirectory}
						placeholder=" default: /"
					/>
				</div>
			{/if}
		</div>
	</form>
	<div class="flex space-x-1 pb-5 font-bold">
		<div class="title">Features</div>
	</div>
	<div class="px-10 pb-10">
		<div class="grid grid-cols-2 items-center">
			<Setting
				isCenter={false}
				bind:setting={autodeploy}
				on:click={() => changeSettings('autodeploy')}
				title="Enable Automatic Deployment"
				description="Enable automatic deployment through webhooks."
			/>
		</div>
		<div class="grid grid-cols-2 items-center">
			<Setting
				isCenter={false}
				bind:setting={previews}
				on:click={() => changeSettings('previews')}
				title="Enable MR/PR Previews"
				description="Enable preview deployments from pull or merge requests."
			/>
		</div>
		<div class="grid grid-cols-2 items-center">
			<Setting
				isCenter={false}
				bind:setting={debug}
				on:click={() => changeSettings('debug')}
				title="Debug Logs"
				description="Enable debug logs during build phase.<br><span class='text-red-500 font-bold'>Sensitive information</span> could be visible and saved in logs."
			/>
		</div>
	</div>
</div><|MERGE_RESOLUTION|>--- conflicted
+++ resolved
@@ -415,7 +415,23 @@
 					/>
 				</div>
 			{/if}
-<<<<<<< HEAD
+			{#if application.buildPack === 'docker'}
+				<div class="grid grid-cols-2 items-center">
+					<label for="dockerFileLocation" class="text-base font-bold text-stone-100"
+						>Dockerfile Location</label
+					>
+					<input
+						readonly={!$session.isAdmin}
+						name="dockerFileLocation"
+						id="dockerFileLocation"
+						bind:value={application.dockerFileLocation}
+						placeholder="default: /Dockerfile"
+					/>
+					<Explainer
+						text="Does not rely on Base Directory. <br>Should be absolute path, like <span class='text-green-500 font-bold'>/data/Dockerfile</span> or <span class='text-green-500 font-bold'>/Dockerfile.</span>"
+					/>
+				</div>
+			{/if}
 			{#if application.buildPack === 'deno'}
 				<div class="grid grid-cols-2 items-center">
 					<label for="startCommand" class="text-base font-bold text-stone-100">Start Command</label>
@@ -425,22 +441,6 @@
 						id="startCommand"
 						bind:value={application.startCommand}
 						placeholder="default: deno run main.js"
-=======
-			{#if application.buildPack === 'docker'}
-				<div class="grid grid-cols-2 items-center">
-					<label for="dockerFileLocation" class="text-base font-bold text-stone-100"
-						>Dockerfile Location</label
-					>
-					<input
-						readonly={!$session.isAdmin}
-						name="dockerFileLocation"
-						id="dockerFileLocation"
-						bind:value={application.dockerFileLocation}
-						placeholder="default: /Dockerfile"
-					/>
-					<Explainer
-						text="Does not rely on Base Directory. <br>Should be absolute path, like <span class='text-green-500 font-bold'>/data/Dockerfile</span> or <span class='text-green-500 font-bold'>/Dockerfile.</span>"
->>>>>>> 2b28f8bd
 					/>
 				</div>
 			{/if}
