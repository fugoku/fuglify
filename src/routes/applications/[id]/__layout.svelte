--- conflicted
+++ resolved
@@ -88,12 +88,7 @@
 	async function handleDeploySubmit() {
 		try {
 			const { buildId } = await post(`/applications/${id}/deploy.json`, { ...application });
-<<<<<<< HEAD
 			toast.push($t('application.deployment_queued'));
-			console.log($page.url);
-=======
-			toast.push('Deployment queued.');
->>>>>>> 305fab48
 			if ($page.url.pathname.startsWith(`/applications/${id}/logs/build`)) {
 				return window.location.assign(`/applications/${id}/logs/build?buildId=${buildId}`);
 			} else {
@@ -260,15 +255,9 @@
 				class:bg-coolgray-500={$page.url.pathname === `/applications/${id}/secrets`}
 			>
 				<button
-<<<<<<< HEAD
 					title={$t('application.secret')}
 					class="icons bg-transparent tooltip-bottom text-sm disabled:text-red-500"
 					data-tooltip={$t('application.secret')}
-=======
-					title="Secret"
-					class="icons bg-transparent tooltip-bottom text-sm disabled:text-red-500"
-					data-tooltip="Secret"
->>>>>>> 305fab48
 				>
 					<svg
 						xmlns="http://www.w3.org/2000/svg"
