--- conflicted
+++ resolved
@@ -2,11 +2,8 @@
 	export let database;
 	export let isRunning;
 	import CopyPasswordField from '$lib/components/CopyPasswordField.svelte';
-<<<<<<< HEAD
 	import Explainer from '$lib/components/Explainer.svelte';
-=======
 	import { t } from '$lib/translations';
->>>>>>> c39cb426
 </script>
 
 <div class="flex space-x-1 py-5 font-bold">
@@ -29,13 +26,9 @@
 			>{$t('forms.roots_password')}</label
 		>
 		<CopyPasswordField
-<<<<<<< HEAD
 			disabled={!isRunning}
 			readonly={!isRunning}
-			placeholder="Generated automatically after start"
-=======
 			placeholder={$t('forms.generated_automatically_after_start')}
->>>>>>> c39cb426
 			isPasswordField={true}
 			id="rootUserPassword"
 			name="rootUserPassword"
