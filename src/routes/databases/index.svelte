--- conflicted
+++ resolved
@@ -8,11 +8,8 @@
 	import Redis from '$lib/components/svg/databases/Redis.svelte';
 	import { post } from '$lib/api';
 	import { goto } from '$app/navigation';
-<<<<<<< HEAD
 	import { session } from '$app/stores';
-=======
 	import { t } from '$lib/translations';
->>>>>>> c39cb426
 
 	async function newDatabase() {
 		const { id } = await post('/databases/new', {});
@@ -54,7 +51,6 @@
 		<div class="flex-col">
 			<div class="text-center text-xl font-bold">{$t('database.no_databases_found')}</div>
 		</div>
-<<<<<<< HEAD
 	{/if}
 	{#if ownDatabases.length > 0 || otherDatabases.length > 0}
 		<div class="flex flex-col">
@@ -83,34 +79,9 @@
 							{/if}
 							{#if !database.type}
 								<div class="truncate text-center font-bold text-red-500 group-hover:text-white">
-									Configuration missing
+									{$t('application.configuration.configuration_missing')}
 								</div>
 							{/if}
-=======
-	{:else}
-		{#each databases as database}
-			<a href="/databases/{database.id}" class="no-underline p-2 w-96">
-				<div class="box-selection relative hover:bg-purple-600 group">
-					{#if database.type === 'clickhouse'}
-						<Clickhouse isAbsolute />
-					{:else if database.type === 'couchdb'}
-						<CouchDB isAbsolute />
-					{:else if database.type === 'mongodb'}
-						<MongoDB isAbsolute />
-					{:else if database.type === 'mysql'}
-						<MySQL isAbsolute />
-					{:else if database.type === 'postgresql'}
-						<PostgreSQL isAbsolute />
-					{:else if database.type === 'redis'}
-						<Redis isAbsolute />
-					{/if}
-					<div class="font-bold text-xl text-center truncate">
-						{database.name}
-					</div>
-					{#if !database.type}
-						<div class="font-bold text-center truncate text-red-500 group-hover:text-white">
-							{$t('application.configuration.configuration_missing')}
->>>>>>> c39cb426
 						</div>
 					</a>
 				{/each}
